'\" t
.\"     Title: nvme-discover
.\"    Author: [see the "AUTHORS" section]
.\" Generator: DocBook XSL Stylesheets vsnapshot <http://docbook.sf.net/>
<<<<<<< HEAD
.\"      Date: 07/14/2020
=======
.\"      Date: 10/20/2020
>>>>>>> f0e9569d
.\"    Manual: NVMe Manual
.\"    Source: NVMe
.\"  Language: English
.\"
<<<<<<< HEAD
.TH "NVME\-DISCOVER" "1" "07/14/2020" "NVMe" "NVMe Manual"
=======
.TH "NVME\-DISCOVER" "1" "10/20/2020" "NVMe" "NVMe Manual"
>>>>>>> f0e9569d
.\" -----------------------------------------------------------------
.\" * Define some portability stuff
.\" -----------------------------------------------------------------
.\" ~~~~~~~~~~~~~~~~~~~~~~~~~~~~~~~~~~~~~~~~~~~~~~~~~~~~~~~~~~~~~~~~~
.\" http://bugs.debian.org/507673
.\" http://lists.gnu.org/archive/html/groff/2009-02/msg00013.html
.\" ~~~~~~~~~~~~~~~~~~~~~~~~~~~~~~~~~~~~~~~~~~~~~~~~~~~~~~~~~~~~~~~~~
.ie \n(.g .ds Aq \(aq
.el       .ds Aq '
.\" -----------------------------------------------------------------
.\" * set default formatting
.\" -----------------------------------------------------------------
.\" disable hyphenation
.nh
.\" disable justification (adjust text to left margin only)
.ad l
.\" -----------------------------------------------------------------
.\" * MAIN CONTENT STARTS HERE *
.\" -----------------------------------------------------------------
.SH "NAME"
nvme-discover \- Send Get Log Page request to Discovery Controller\&.
.SH "SYNOPSIS"
.sp
.nf
\fInvme discover\fR
                [\-\-transport=<trtype>     | \-t <trtype>]
                [\-\-traddr=<traddr>        | \-a <traddr>]
                [\-\-trsvcid=<trsvcid>      | \-s <trsvcid>]
                [\-\-host\-traddr=<traddr>   | \-w <traddr>]
                [\-\-hostnqn=<hostnqn>      | \-q <hostnqn>]
                [\-\-hostid=<hostid>        | \-I <hostid>]
                [\-\-raw=<filename>         | \-r <filename>]
                [\-\-keep\-alive\-tmo=<sec>   | \-k <sec>]
                [\-\-reconnect\-delay=<#>    | \-c <#>]
                [\-\-ctrl\-loss\-tmo=<#>      | \-l <#>]
                [\-\-hdr_digest             | \-g]
                [\-\-data_digest            | \-G]
                [\-\-nr\-io\-queues=<#>       | \-i <#>]
                [\-\-nr\-write\-queues=<#>    | \-W <#>]
                [\-\-nr\-poll\-queues=<#>     | \-P <#>]
                [\-\-queue\-size=<#>         | \-Q <#>]
                [\-\-persistent             | \-p]
                [\-\-quiet                  | \-S]
.fi
.SH "DESCRIPTION"
.sp
Send one or more Get Log Page requests to a NVMe\-over\-Fabrics Discovery Controller\&.
.sp
If no parameters are given, then \fInvme discover\fR will attempt to find a /etc/nvme/discovery\&.conf file to use to supply a list of Discovery commands to run\&. If no /etc/nvme/discovery\&.conf file exists, the command will quit with an error\&.
.sp
Otherwise, a specific Discovery Controller should be specified using the \-\-transport, \-\-traddr, and if necessary the \-\-trsvcid flags\&. A Diѕcovery request will then be sent to the specified Discovery Controller\&.
.SH "BACKGROUND"
.sp
The NVMe\-over\-Fabrics specification defines the concept of a Discovery Controller that an NVMe Host can query on a fabric network to discover NVMe subsystems contained in NVMe Targets which it can connect to on the network\&. The Discovery Controller will return Discovery Log Pages that provide the NVMe Host with specific information (such as network address and unique subsystem NQN) the NVMe Host can use to issue an NVMe connect command to connect itself to a storage resource contained in that NVMe subsystem on the NVMe Target\&.
.sp
Note that the base NVMe specification defines the NQN (NVMe Qualified Name) format which an NVMe endpoint (device, subsystem, etc) must follow to guarantee a unique name under the NVMe standard\&. In particular, the Host NQN uniquely identifies the NVMe Host, and may be used by the the Discovery Controller to control what NVMe Target resources are allocated to the NVMe Host for a connection\&.
.sp
A Discovery Controller has it\(cqs own NQN defined in the NVMe\-over\-Fabrics specification, \fBnqn\&.2014\-08\&.org\&.nvmexpress\&.discovery\fR\&. All Discovery Controllers must use this NQN name\&. This NQN is used by default by nvme\-cli for the \fIdiscover\fR command\&.
.SH "OPTIONS"
.PP
\-t <trtype>, \-\-transport=<trtype>
.RS 4
This field specifies the network fabric being used for a NVMe\-over\-Fabrics network\&. Current string values include:
.TS
allbox tab(:);
lt lt
lt lt
lt lt
lt lt
lt lt.
T{
Value
T}:T{
Definition
T}
T{
rdma
T}:T{
The network fabric is an rdma network (RoCE, iWARP, Infiniband, basic rdma, etc)
T}
T{
fc
T}:T{
\fBWIP\fR
The network fabric is a Fibre Channel network\&.
T}
T{
tcp
T}:T{
The network fabric is a TCP/IP network\&.
T}
T{
loop
T}:T{
Connect to a NVMe over Fabrics target on the local host
T}
.TE
.sp 1
.RE
.PP
\-a <traddr>, \-\-traddr=<traddr>
.RS 4
This field specifies the network address of the Discovery Controller\&. For transports using IP addressing (e\&.g\&. rdma) this should be an IP\-based (ex\&. IPv4) address\&.
.RE
.PP
\-s <trsvcid>, \-\-trsvcid=<trsvcid>
.RS 4
This field specifies the transport service id\&. For transports using IP addressing (e\&.g\&. rdma) this field is the port number\&. By default, the IP port number for the RDMA transport is 4420\&.
.RE
.PP
\-w <traddr>, \-\-host\-traddr=<traddr>
.RS 4
This field specifies the network address used on the host to connect to the Discovery Controller\&.
.RE
.PP
\-q <hostnqn>, \-\-hostnqn=<hostnqn>
.RS 4
Overrides the default host NQN that identifies the NVMe Host\&. If this option is not specified, the default is read from /etc/nvme/hostnqn first\&. If that does not exist, the autogenerated NQN value from the NVMe Host kernel module is used next\&.
.RE
.PP
\-I <hostid>, \-\-hostid=<hostid>
.RS 4
UUID(Universally Unique Identifier) to be discovered which should be formatted\&.
.RE
.PP
\-r <filename>, \-\-raw=<filename>
.RS 4
This field will take the output of the
\fInvme discover\fR
command and dump it to a raw binary file\&. By default
\fInvme discover\fR
will dump the output to stdout\&.
.RE
.PP
\-k <#>, \-\-keep\-alive\-tmo=<#>
.RS 4
Overrides the default dealy (in seconds) for keep alive\&. This option will be ignored for the discovery, and it is only implemented for completeness\&.
.RE
.PP
\-c <#>, \-\-reconnect\-delay=<#>
.RS 4
Overrides the default delay (in seconds) before reconnect is attempted after a connect loss\&.
.RE
.PP
\-l <#>, \-\-ctrl\-loss\-tmo=<#>
.RS 4
Overrides the default controller loss timeout period (in seconds)\&.
.RE
.PP
\-g, \-\-hdr_digest
.RS 4
Generates/verifies header digest (TCP)\&.
.RE
.PP
\-G, \-\-data_digest
.RS 4
Generates/verifies data digest (TCP)\&.
.RE
.PP
\-i <#>, \-\-nr\-io\-queues=<#>
.RS 4
Overrides the default number of I/O queues create by the driver\&. This option will be ignored for the discovery, and it is only implemented for completeness\&.
.RE
.PP
\-W <#>, \-\-nr\-write\-queues=<#>
.RS 4
Adds additional queues that will be used for write I/O\&.
.RE
.PP
\-P <#>, \-\-nr\-poll\-queues=<#>
.RS 4
Adds additional queues that will be used for polling latency sensitive I/O\&.
.RE
.PP
\-Q <#>, \-\-queue\-size=<#>
.RS 4
Overrides the default number of elements in the I/O queues created by the driver which can be found at drivers/nvme/host/fabrics\&.h\&. This option will be ignored for the discovery, and it is only implemented for completeness\&.
.RE
.PP
\-p, \-\-persistent
.RS 4
Persistent discovery connection\&.
.RE
.PP
\-S, \-\-quiet
.RS 4
Suppress already connected errors\&.
.RE
.SH "EXAMPLES"
.sp
.RS 4
.ie n \{\
\h'-04'\(bu\h'+03'\c
.\}
.el \{\
.sp -1
.IP \(bu 2.3
.\}
Query the Discover Controller with IP4 address 192\&.168\&.1\&.3 for all resources allocated for NVMe Host name host1\-rogue\-nqn on the RDMA network\&. Port 4420 is used by default:
.sp
.if n \{\
.RS 4
.\}
.nf
# nvme discover \-\-transport=rdma \-\-traddr=192\&.168\&.1\&.3 \e
\-\-hostnqn=host1\-rogue\-nqn
.fi
.if n \{\
.RE
.\}
.RE
.sp
.RS 4
.ie n \{\
\h'-04'\(bu\h'+03'\c
.\}
.el \{\
.sp -1
.IP \(bu 2.3
.\}
Issue a
\fInvme discover\fR
command using a /etc/nvme/discovery\&.conf file:
.sp
.if n \{\
.RS 4
.\}
.nf
# Machine default \*(Aqnvme discover\*(Aq commands\&.  Query the
# Discovery Controller\*(Aqs two ports (some resources may only
# be accessible on a single port)\&.  Note an official
# nqn (Host) name defined in the NVMe specification is being used
# in this example\&.
\-t rdma \-a 192\&.168\&.69\&.33 \-s 4420 \-q nqn\&.2014\-08\&.com\&.example:nvme:nvm\-subsystem\-sn\-d78432
\-t rdma \-a 192\&.168\&.1\&.4   \-s 4420 \-q nqn\&.2014\-08\&.com\&.example:nvme:nvm\-subsystem\-sn\-d78432

At the prompt type "nvme discover"\&.
.fi
.if n \{\
.RE
.\}
.RE
.SH "SEE ALSO"
.sp
nvme\-connect(1) nvme\-connect\-all(1)
.SH "AUTHORS"
.sp
This was written by \m[blue]\fBJay Freyensee\fR\m[]\&\s-2\u[1]\d\s+2
.SH "NVME"
.sp
Part of the nvme\-user suite
.SH "NOTES"
.IP " 1." 4
Jay Freyensee
.RS 4
\%mailto:james.p.freyensee@intel.com
.RE<|MERGE_RESOLUTION|>--- conflicted
+++ resolved
@@ -2,20 +2,12 @@
 .\"     Title: nvme-discover
 .\"    Author: [see the "AUTHORS" section]
 .\" Generator: DocBook XSL Stylesheets vsnapshot <http://docbook.sf.net/>
-<<<<<<< HEAD
-.\"      Date: 07/14/2020
-=======
 .\"      Date: 10/20/2020
->>>>>>> f0e9569d
 .\"    Manual: NVMe Manual
 .\"    Source: NVMe
 .\"  Language: English
 .\"
-<<<<<<< HEAD
-.TH "NVME\-DISCOVER" "1" "07/14/2020" "NVMe" "NVMe Manual"
-=======
 .TH "NVME\-DISCOVER" "1" "10/20/2020" "NVMe" "NVMe Manual"
->>>>>>> f0e9569d
 .\" -----------------------------------------------------------------
 .\" * Define some portability stuff
 .\" -----------------------------------------------------------------
