--- conflicted
+++ resolved
@@ -84,8 +84,6 @@
 	int	sd;
 };
 
-<<<<<<< HEAD
-=======
 static struct __mi_mctp_socket_ops ops = {
 	socket,
 	sendmsg,
@@ -96,12 +94,6 @@
 {
 	ops = *newops;
 }
-
-#define MCTP_DBUS_PATH "/xyz/openbmc_project/mctp"
-#define MCTP_DBUS_IFACE "xyz.openbmc_project.MCTP"
-#define MCTP_DBUS_IFACE_ENDPOINT "xyz.openbmc_project.MCTP.Endpoint"
->>>>>>> 9f1ae9ce
-
 static const struct nvme_mi_transport nvme_mi_transport_mctp;
 
 static int nvme_mi_mctp_submit(struct nvme_mi_ep *ep,
