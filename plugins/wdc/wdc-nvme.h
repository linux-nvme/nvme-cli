--- conflicted
+++ resolved
@@ -5,11 +5,7 @@
 #if !defined(WDC_NVME) || defined(CMD_HEADER_MULTI_READ)
 #define WDC_NVME
 
-<<<<<<< HEAD
-#define WDC_PLUGIN_VERSION   "2.14.0"
-=======
 #define WDC_PLUGIN_VERSION   "2.14.2"
->>>>>>> 438304a1
 #include "cmd.h"
 
 PLUGIN(NAME("wdc", "Western Digital vendor specific extensions", WDC_PLUGIN_VERSION),
