/*
 * Copyright (c) 2015-2018 Western Digital Corporation or its affiliates.
 *
 * This program is free software; you can redistribute it and/or
 * modify it under the terms of the GNU General Public License
 * as published by the Free Software Foundation; either version 2
 * of the License, or (at your option) any later version.
 *
 * This program is distributed in the hope that it will be useful,
 * but WITHOUT ANY WARRANTY; without even the implied warranty of
 * MERCHANTABILITY or FITNESS FOR A PARTICULAR PURPOSE.  See the
 * GNU General Public License for more details.
 *
 * You should have received a copy of the GNU General Public License
 * along with this program; if not, write to the Free Software
 * Foundation, Inc., 51 Franklin Street, Fifth Floor, Boston,
 * MA  02110-1301, USA.
 *
 *   Author: Chaitanya Kulkarni <chaitanya.kulkarni@hgst.com>,
 *           Dong Ho <dong.ho@hgst.com>,
 *           Jeff Lien <jeff.lien@wdc.com>
 */
#include <stdio.h>
#include <string.h>
#include <stdlib.h>
#include <inttypes.h>
#include <errno.h>
#include <limits.h>
#include <fcntl.h>
#include <unistd.h>

#include "linux/nvme_ioctl.h"

#include "common.h"
#include "nvme.h"
#include "nvme-print.h"
#include "nvme-ioctl.h"
#include "plugin.h"
#include "json.h"

#include "argconfig.h"
#include "suffix.h"
#include <sys/ioctl.h>
#define CREATE_CMD
#include "wdc-nvme.h"
#include "wdc-utils.h"

#define WRITE_SIZE	(sizeof(__u8) * 4096)

#define WDC_NVME_SUBCMD_SHIFT				8

#define WDC_NVME_LOG_SIZE_DATA_LEN			0x08
#define WDC_NVME_LOG_SIZE_HDR_LEN			0x08

/* Device Config */
#define WDC_NVME_VID					0x1c58
#define WDC_NVME_VID_2					0x1b96
#define WDC_NVME_SNDK_VID				0x15b7

#define WDC_NVME_SN100_DEV_ID				0x0003
#define WDC_NVME_SN200_DEV_ID				0x0023
#define WDC_NVME_SN630_DEV_ID				0x2200
#define WDC_NVME_SN630_DEV_ID_1				0x2201
#define WDC_NVME_SN840_DEV_ID				0x2300
#define WDC_NVME_SN840_DEV_ID_1				0x2500
#define WDC_NVME_SN640_DEV_ID				0x2400
#define WDC_NVME_SN640_DEV_ID_1				0x2401
#define WDC_NVME_SN640_DEV_ID_2				0x2402
#define WDC_NVME_SXSLCL_DEV_ID				0x2001
#define WDC_NVME_SN520_DEV_ID				0x5003
#define WDC_NVME_SN520_DEV_ID_1				0x5004
#define WDC_NVME_SN520_DEV_ID_2				0x5005
#define WDC_NVME_SN720_DEV_ID				0x5002
#define WDC_NVME_SN730A_DEV_ID				0x5006
#define WDC_NVME_SN730B_DEV_ID				0x3714
#define WDC_NVME_SN730B_DEV_ID_1			0x3734
#define WDC_NVME_SN340_DEV_ID				0x500d

#define WDC_DRIVE_CAP_CAP_DIAG				0x0000000000000001
#define WDC_DRIVE_CAP_INTERNAL_LOG			0x0000000000000002
#define WDC_DRIVE_CAP_C1_LOG_PAGE			0x0000000000000004
#define WDC_DRIVE_CAP_CA_LOG_PAGE			0x0000000000000008
#define WDC_DRIVE_CAP_D0_LOG_PAGE			0x0000000000000010
#define WDC_DRIVE_CAP_DRIVE_STATUS			0x0000000000000020
#define WDC_DRIVE_CAP_CLEAR_ASSERT			0x0000000000000040
#define WDC_DRIVE_CAP_CLEAR_PCIE			0x0000000000000080
#define WDC_DRIVE_CAP_RESIZE				0x0000000000000100
#define WDC_DRIVE_CAP_NAND_STATS			0x0000000000000200
#define WDC_DRIVE_CAP_DRIVE_LOG				0x0000000000000400
#define WDC_DRIVE_CAP_CRASH_DUMP			0x0000000000000800
#define WDC_DRIVE_CAP_PFAIL_DUMP			0x0000000000001000
#define WDC_DRIVE_CAP_FW_ACTIVATE_HISTORY   0x0000000000002000
#define WDC_DRIVE_CAP_CLEAR_FW_ACT_HISTORY  0x0000000000004000

#define WDC_DRIVE_CAP_DRIVE_ESSENTIALS      0x0000000100000000
#define WDC_DRIVE_CAP_DUI_DATA				0x0000000200000000
#define WDC_SN730B_CAP_VUC_LOG				0x0000000400000000
#define WDC_DRIVE_CAP_SN340_DUI				0x0000000800000000
#define WDC_DRIVE_CAP_SMART_LOG_MASK	(WDC_DRIVE_CAP_C1_LOG_PAGE | WDC_DRIVE_CAP_CA_LOG_PAGE | \
					 WDC_DRIVE_CAP_D0_LOG_PAGE)

/* SN730 Get Log Capabilities */
#define SN730_NVME_GET_LOG_OPCODE			0xc2
#define SN730_GET_FULL_LOG_LENGTH			0x00080009
#define SN730_GET_KEY_LOG_LENGTH			0x00090009
#define SN730_GET_COREDUMP_LOG_LENGTH			0x00120009
#define SN730_GET_EXTENDED_LOG_LENGTH			0x00420009

#define SN730_GET_FULL_LOG_SUBOPCODE			0x00010009
#define SN730_GET_KEY_LOG_SUBOPCODE			0x00020009
#define SN730_GET_CORE_LOG_SUBOPCODE			0x00030009
#define SN730_GET_EXTEND_LOG_SUBOPCODE			0x00040009
#define SN730_LOG_CHUNK_SIZE				0x1000

/* Drive Resize */
#define WDC_NVME_DRIVE_RESIZE_OPCODE			0xCC
#define WDC_NVME_DRIVE_RESIZE_CMD			0x03
#define WDC_NVME_DRIVE_RESIZE_SUBCMD			0x01

/* Capture Diagnostics */
#define WDC_NVME_CAP_DIAG_HEADER_TOC_SIZE		WDC_NVME_LOG_SIZE_DATA_LEN
#define WDC_NVME_CAP_DIAG_OPCODE			0xE6
#define WDC_NVME_CAP_DIAG_CMD_OPCODE			0xC6
#define WDC_NVME_CAP_DIAG_SUBCMD			0x00
#define WDC_NVME_CAP_DIAG_CMD				0x00

#define WDC_NVME_CRASH_DUMP_TYPE			1
#define WDC_NVME_PFAIL_DUMP_TYPE			2

/* Capture Device Unit Info */
#define WDC_NVME_CAP_DUI_HEADER_SIZE			0x400
#define WDC_NVME_CAP_DUI_OPCODE				0xFA
#define WDC_NVME_CAP_DUI_DISABLE_IO         0x01
#define WDC_NVME_DUI_MAX_SECTION			0x3A
#define WDC_NVME_DUI_MAX_SECTION_V2			0x26
#define WDC_NVME_DUI_MAX_DATA_AREA			0x05

/* Crash dump */
#define WDC_NVME_CRASH_DUMP_SIZE_DATA_LEN		WDC_NVME_LOG_SIZE_DATA_LEN
#define WDC_NVME_CRASH_DUMP_SIZE_NDT			0x02
#define WDC_NVME_CRASH_DUMP_SIZE_CMD			0x20
#define WDC_NVME_CRASH_DUMP_SIZE_SUBCMD			0x03

#define WDC_NVME_CRASH_DUMP_OPCODE			WDC_NVME_CAP_DIAG_CMD_OPCODE
#define WDC_NVME_CRASH_DUMP_CMD				0x20
#define WDC_NVME_CRASH_DUMP_SUBCMD			0x04

/* PFail Crash dump */
#define WDC_NVME_PF_CRASH_DUMP_SIZE_DATA_LEN		WDC_NVME_LOG_SIZE_HDR_LEN
#define WDC_NVME_PF_CRASH_DUMP_SIZE_NDT			0x02
#define WDC_NVME_PF_CRASH_DUMP_SIZE_CMD			0x20
#define WDC_NVME_PF_CRASH_DUMP_SIZE_SUBCMD		0x05

#define WDC_NVME_PF_CRASH_DUMP_OPCODE			WDC_NVME_CAP_DIAG_CMD_OPCODE
#define WDC_NVME_PF_CRASH_DUMP_CMD			0x20
#define WDC_NVME_PF_CRASH_DUMP_SUBCMD			0x06

/* Drive Log */
#define WDC_NVME_DRIVE_LOG_SIZE_OPCODE			 WDC_NVME_CAP_DIAG_CMD_OPCODE
#define WDC_NVME_DRIVE_LOG_SIZE_DATA_LEN		WDC_NVME_LOG_SIZE_DATA_LEN
#define WDC_NVME_DRIVE_LOG_SIZE_NDT			0x02
#define WDC_NVME_DRIVE_LOG_SIZE_CMD			0x20
#define WDC_NVME_DRIVE_LOG_SIZE_SUBCMD			0x01

#define WDC_NVME_DRIVE_LOG_OPCODE			WDC_NVME_CAP_DIAG_CMD_OPCODE
#define WDC_NVME_DRIVE_LOG_CMD				0x20
#define WDC_NVME_DRIVE_LOG_SUBCMD			0x00

/* Purge and Purge Monitor */
#define WDC_NVME_PURGE_CMD_OPCODE			0xDD
#define WDC_NVME_PURGE_MONITOR_OPCODE			0xDE
#define WDC_NVME_PURGE_MONITOR_DATA_LEN			0x2F
#define WDC_NVME_PURGE_MONITOR_CMD_CDW10		0x0000000C
#define WDC_NVME_PURGE_MONITOR_TIMEOUT			0x7530
#define WDC_NVME_PURGE_CMD_SEQ_ERR			0x0C
#define WDC_NVME_PURGE_INT_DEV_ERR			0x06

#define WDC_NVME_PURGE_STATE_IDLE			0x00
#define WDC_NVME_PURGE_STATE_DONE			0x01
#define WDC_NVME_PURGE_STATE_BUSY			0x02
#define WDC_NVME_PURGE_STATE_REQ_PWR_CYC		0x03
#define WDC_NVME_PURGE_STATE_PWR_CYC_PURGE		0x04

/* Clear dumps */
#define WDC_NVME_CLEAR_DUMP_OPCODE			0xFF
#define WDC_NVME_CLEAR_CRASH_DUMP_CMD			0x03
#define WDC_NVME_CLEAR_CRASH_DUMP_SUBCMD		0x05
#define WDC_NVME_CLEAR_PF_CRASH_DUMP_SUBCMD		0x06

/* Clear FW Activate History */
#define WDC_NVME_CLEAR_FW_ACT_HIST_OPCODE       0xC6
#define WDC_NVME_CLEAR_FW_ACT_HIST_CMD			0x23
#define WDC_NVME_CLEAR_FW_ACT_HIST_SUBCMD		0x05

/* Additional Smart Log */
#define WDC_ADD_LOG_BUF_LEN				0x4000
#define WDC_NVME_ADD_LOG_OPCODE				0xC1
#define WDC_GET_LOG_PAGE_SSD_PERFORMANCE		0x37
#define WDC_NVME_GET_STAT_PERF_INTERVAL_LIFETIME	0x0F

/* C2 Log Page */
#define WDC_NVME_GET_DEV_MGMNT_LOG_PAGE_OPCODE		0xC2
#define WDC_C2_LOG_BUF_LEN				0x1000
#define WDC_C2_LOG_PAGES_SUPPORTED_ID			0x08
#define WDC_C2_THERMAL_THROTTLE_STATUS_ID		0x18
#define WDC_C2_ASSERT_DUMP_PRESENT_ID			0x19
#define WDC_C2_USER_EOL_STATUS_ID			0x1A
#define WDC_C2_USER_EOL_STATE_ID			0x1C
#define WDC_C2_SYSTEM_EOL_STATE_ID			0x1D
#define WDC_C2_FORMAT_CORRUPT_REASON_ID			0x1E
#define WDC_EOL_STATUS_NORMAL				cpu_to_le32(0x00000000)
#define WDC_EOL_STATUS_END_OF_LIFE			cpu_to_le32(0x00000001)
#define WDC_EOL_STATUS_READ_ONLY			cpu_to_le32(0x00000002)
#define WDC_ASSERT_DUMP_NOT_PRESENT			cpu_to_le32(0x00000000)
#define WDC_ASSERT_DUMP_PRESENT				cpu_to_le32(0x00000001)
#define WDC_THERMAL_THROTTLING_OFF			cpu_to_le32(0x00000000)
#define WDC_THERMAL_THROTTLING_ON			cpu_to_le32(0x00000001)
#define WDC_THERMAL_THROTTLING_UNAVAILABLE		cpu_to_le32(0x00000002)
#define WDC_FORMAT_NOT_CORRUPT				cpu_to_le32(0x00000000)
#define WDC_FORMAT_CORRUPT_FW_ASSERT			cpu_to_le32(0x00000001)
#define WDC_FORMAT_CORRUPT_UNKNOWN			cpu_to_le32(0x000000FF)

/* CA Log Page */
#define WDC_NVME_GET_DEVICE_INFO_LOG_OPCODE		0xCA
#define WDC_CA_LOG_BUF_LEN				0x80

/* C0 EOL Status Log Page */
#define WDC_NVME_GET_EOL_STATUS_LOG_OPCODE		0xC0
#define WDC_NVME_EOL_STATUS_LOG_LEN			0x200

/* CB - FW Activate History Log Page */
#define WDC_NVME_GET_FW_ACT_HISTORY_LOG_ID      0xCB
#define WDC_FW_ACT_HISTORY_LOG_BUF_LEN          0x3d0

/* D0 Smart Log Page */
#define WDC_NVME_GET_VU_SMART_LOG_OPCODE		0xD0
#define WDC_NVME_VU_SMART_LOG_LEN			0x200

/* Clear PCIe Correctable Errors */
#define WDC_NVME_CLEAR_PCIE_CORR_OPCODE			WDC_NVME_CAP_DIAG_CMD_OPCODE
#define WDC_NVME_CLEAR_PCIE_CORR_CMD			0x22
#define WDC_NVME_CLEAR_PCIE_CORR_SUBCMD			0x04

/* Clear Assert Dump Status */
#define WDC_NVME_CLEAR_ASSERT_DUMP_OPCODE		0xD8
#define WDC_NVME_CLEAR_ASSERT_DUMP_CMD			0x03
#define WDC_NVME_CLEAR_ASSERT_DUMP_SUBCMD		0x05

/* Drive Essentials */
#define WDC_DE_DEFAULT_NUMBER_OF_ERROR_ENTRIES		64
#define WDC_DE_GENERIC_BUFFER_SIZE			80
#define WDC_DE_GLOBAL_NSID				0xFFFFFFFF
#define WDC_DE_DEFAULT_NAMESPACE_ID			0x01
#define WDC_DE_PATH_SEPARATOR				"/"
#define WDC_DE_TAR_FILES				"*.bin"
#define WDC_DE_TAR_FILE_EXTN				".tar.gz"
#define WDC_DE_TAR_CMD					"tar -czf"

/* VS NAND Stats */
#define WDC_NVME_NAND_STATS_LOG_ID			0xFB
#define WDC_NVME_NAND_STATS_SIZE			0x200

/* VU Opcodes */
#define WDC_DE_VU_READ_SIZE_OPCODE			0xC0
#define WDC_DE_VU_READ_BUFFER_OPCODE			0xC2

#define WDC_DE_FILE_HEADER_SIZE				4
#define WDC_DE_FILE_OFFSET_SIZE				2
#define WDC_DE_FILE_NAME_SIZE				32
#define WDC_DE_VU_READ_BUFFER_STANDARD_OFFSET		0x8000
#define WDC_DE_READ_MAX_TRANSFER_SIZE			0x8000

#define WDC_DE_MANUFACTURING_INFO_PAGE_FILE_NAME	"manufacturing_info"  /* Unique log entry page name. */
#define WDC_DE_CORE_DUMP_FILE_NAME			"core_dump"
#define WDC_DE_EVENT_LOG_FILE_NAME			"event_log"
#define WDC_DE_DESTN_SPI				1
#define WDC_DE_DUMPTRACE_DESTINATION			6

typedef enum _NVME_FEATURES_SELECT
{
    FS_CURRENT                      = 0,
    FS_DEFAULT                      = 1,
    FS_SAVED                        = 2,
    FS_SUPPORTED_CAPBILITIES        = 3
} NVME_FEATURES_SELECT;

typedef enum _NVME_FEATURE_IDENTIFIERS
{
    FID_ARBITRATION                                 = 0x01,
    FID_POWER_MANAGEMENT                            = 0x02,
    FID_LBA_RANGE_TYPE                              = 0x03,
    FID_TEMPERATURE_THRESHOLD                       = 0x04,
    FID_ERROR_RECOVERY                              = 0x05,
    FID_VOLATILE_WRITE_CACHE                        = 0x06,
    FID_NUMBER_OF_QUEUES                            = 0x07,
    FID_INTERRUPT_COALESCING                        = 0x08,
    FID_INTERRUPT_VECTOR_CONFIGURATION              = 0x09,
    FID_WRITE_ATOMICITY                             = 0x0A,
    FID_ASYNCHRONOUS_EVENT_CONFIGURATION            = 0x0B,
    FID_AUTONOMOUS_POWER_STATE_TRANSITION           = 0x0C,
/*Below FID's are NVM Command Set Specific*/
    FID_SOFTWARE_PROGRESS_MARKER                    = 0x80,
    FID_HOST_IDENTIFIER                             = 0x81,
    FID_RESERVATION_NOTIFICATION_MASK               = 0x82,
    FID_RESERVATION_PERSISTENCE                     = 0x83
} NVME_FEATURE_IDENTIFIERS;

typedef enum
{
	WDC_DE_TYPE_IDENTIFY            = 0x1,
	WDC_DE_TYPE_SMARTATTRIBUTEDUMP  = 0x2,
	WDC_DE_TYPE_EVENTLOG            = 0x4,
	WDC_DE_TYPE_DUMPTRACE           = 0x8,
	WDC_DE_TYPE_DUMPSNAPSHOT        = 0x10,
	WDC_DE_TYPE_ATA_LOGS            = 0x20,
	WDC_DE_TYPE_SMART_LOGS          = 0x40,
	WDC_DE_TYPE_SCSI_LOGS           = 0x80,
	WDC_DE_TYPE_SCSI_MODE_PAGES     = 0x100,
	WDC_DE_TYPE_NVMe_FEATURES       = 0x200,
	WDC_DE_TYPE_DUMPSMARTERRORLOG3  = 0x400,
	WDC_DE_TYPE_DUMPLOG3E           = 0x800,
	WDC_DE_TYPE_DUMPSCRAM           = 0x1000,
	WDC_DE_TYPE_PCU_LOG             = 0x2000,
	WDC_DE_TYPE_DUMP_ERROR_LOGS     = 0x4000,
	WDC_DE_TYPE_FW_SLOT_LOGS        = 0x8000,
	WDC_DE_TYPE_MEDIA_SETTINGS      = 0x10000,
	WDC_DE_TYPE_SMART_DATA          = 0x20000,
	WDC_DE_TYPE_NVME_SETTINGS       = 0x40000,
	WDC_DE_TYPE_NVME_ERROR_LOGS     = 0x80000,
	WDC_DE_TYPE_NVME_LOGS           = 0x100000,
	WDC_DE_TYPE_UART_LOGS           = 0x200000,
	WDC_DE_TYPE_DLOGS_SPI           = 0x400000,
	WDC_DE_TYPE_DLOGS_RAM           = 0x800000,
	WDC_DE_TYPE_NVME_MANF_INFO      = 0x2000000,
	WDC_DE_TYPE_NONE                = 0x1000000,
	WDC_DE_TYPE_ALL                 = 0xFFFFFFF,
} WDC_DRIVE_ESSENTIAL_TYPE;

typedef struct __attribute__((__packed__)) _WDC_DE_VU_FILE_META_DATA
{
    __u8 fileName[WDC_DE_FILE_NAME_SIZE];
    __u16 fileID;
    __u64 fileSize;
} WDC_DE_VU_FILE_META_DATA, *PWDC_DE_VU_FILE_META_DATA;

typedef struct _WDC_DRIVE_ESSENTIALS
{
    WDC_DE_VU_FILE_META_DATA metaData;
    WDC_DRIVE_ESSENTIAL_TYPE essentialType;
} WDC_DRIVE_ESSENTIALS;

typedef struct _WDC_DE_VU_LOG_DIRECTORY
{
    WDC_DRIVE_ESSENTIALS *logEntry;		/* Caller to allocate memory        */
    __u32 maxNumLogEntries; 			/* Caller to input memory allocated */
    __u32 numOfValidLogEntries;			/* API will output this value       */
} WDC_DE_VU_LOG_DIRECTORY,*PWDC_DE_VU_LOG_DIRECTORY;

typedef struct _WDC_DE_CSA_FEATURE_ID_LIST
{
    NVME_FEATURE_IDENTIFIERS featureId;
    __u8 featureName[WDC_DE_GENERIC_BUFFER_SIZE];
} WDC_DE_CSA_FEATURE_ID_LIST;

typedef struct tarfile_metadata {
	char fileName[MAX_PATH_LEN];
	int8_t bufferFolderPath[MAX_PATH_LEN];
	char bufferFolderName[MAX_PATH_LEN];
	char tarFileName[MAX_PATH_LEN];
	char tarFiles[MAX_PATH_LEN];
	char tarCmd[MAX_PATH_LEN+MAX_PATH_LEN];
	char currDir[MAX_PATH_LEN];
	UtilsTimeInfo timeInfo;
	uint8_t* timeString[MAX_PATH_LEN];
} tarfile_metadata;

static WDC_DE_CSA_FEATURE_ID_LIST deFeatureIdList[] =
{
	{0x00                                   , "Dummy Placeholder"},
	{FID_ARBITRATION                        , "Arbitration"},
	{FID_POWER_MANAGEMENT                   , "PowerMgmnt"},
	{FID_LBA_RANGE_TYPE                     , "LbaRangeType"},
	{FID_TEMPERATURE_THRESHOLD              , "TempThreshold"},
	{FID_ERROR_RECOVERY                     , "ErrorRecovery"},
	{FID_VOLATILE_WRITE_CACHE               , "VolatileWriteCache"},
	{FID_NUMBER_OF_QUEUES                   , "NumOfQueues"},
	{FID_INTERRUPT_COALESCING               , "InterruptCoalesing"},
	{FID_INTERRUPT_VECTOR_CONFIGURATION     , "InterruptVectorConfig"},
	{FID_WRITE_ATOMICITY                    , "WriteAtomicity"},
	{FID_ASYNCHRONOUS_EVENT_CONFIGURATION   , "AsynEventConfig"},
	{FID_AUTONOMOUS_POWER_STATE_TRANSITION  , "AutonomousPowerState"},
};

typedef enum _NVME_VU_DE_LOGPAGE_NAMES
{
    NVME_DE_LOGPAGE_E3 = 0x01,
    NVME_DE_LOGPAGE_C0 = 0x02
} NVME_VU_DE_LOGPAGE_NAMES;
typedef struct _NVME_VU_DE_LOGPAGE_LIST
{
	NVME_VU_DE_LOGPAGE_NAMES logPageName;
	__u32	logPageId;
	__u32	logPageLen;
	char	logPageIdStr[5];
} NVME_VU_DE_LOGPAGE_LIST, *PNVME_VU_DE_LOGPAGE_LIST;

typedef struct _WDC_NVME_DE_VU_LOGPAGES
{
    NVME_VU_DE_LOGPAGE_NAMES vuLogPageReqd;
    __u32 numOfVULogPages;
} WDC_NVME_DE_VU_LOGPAGES, *PWDC_NVME_DE_VU_LOGPAGES;

static NVME_VU_DE_LOGPAGE_LIST deVULogPagesList[] =
{
    { NVME_DE_LOGPAGE_E3, 0xE3, 1072, "0xe3"},
    { NVME_DE_LOGPAGE_C0, 0xC0, 512, "0xc0"}
};

static int wdc_get_serial_name(int fd, char *file, size_t len, const char *suffix);
static int wdc_create_log_file(char *file, __u8 *drive_log_data,
		__u32 drive_log_length);
static int wdc_do_clear_dump(int fd, __u8 opcode, __u32 cdw12);
static int wdc_do_dump(int fd, __u32 opcode,__u32 data_len,
		__u32 cdw12, char *file, __u32 xfer_size);
static int wdc_do_crash_dump(int fd, char *file, int type);
static int wdc_crash_dump(int fd, char *file, int type);
static int wdc_get_crash_dump(int argc, char **argv, struct command *command,
		struct plugin *plugin);
static int wdc_do_drive_log(int fd, char *file);
static int wdc_drive_log(int argc, char **argv, struct command *command,
		struct plugin *plugin);
static const char* wdc_purge_mon_status_to_string(__u32 status);
static int wdc_purge(int argc, char **argv,
		struct command *command, struct plugin *plugin);
static int wdc_purge_monitor(int argc, char **argv,
		struct command *command, struct plugin *plugin);
static bool wdc_nvme_check_supported_log_page(int fd, __u8 log_id);
static int wdc_clear_pcie_correctable_errors(int argc, char **argv, struct command *command,
		struct plugin *plugin);
static int wdc_do_drive_essentials(int fd, char *dir, char *key);
static int wdc_drive_essentials(int argc, char **argv, struct command *command,
		struct plugin *plugin);
static int wdc_drive_status(int argc, char **argv, struct command *command,
		struct plugin *plugin);
static int wdc_clear_assert_dump(int argc, char **argv, struct command *command,
		struct plugin *plugin);
static int wdc_drive_resize(int argc, char **argv,
		struct command *command, struct plugin *plugin);
static int wdc_do_drive_resize(int fd, uint64_t new_size);

/* Drive log data size */
struct wdc_log_size {
	__le32	log_size;
};

/* E6 log header */
struct wdc_e6_log_hdr {
	__le32  eye_catcher;
	__u8	log_size[4];
};

/* DUI log header */
struct wdc_dui_log_section {
	__le16	section_type;
	__le16	data_area_id;
	__le32	section_size;
};

/* DUI log header V2 */
struct __attribute__((__packed__)) wdc_dui_log_section_v2 {
	__le16	section_type;
	__le16	data_area_id;
	__le64	section_size;
};

struct wdc_dui_log_hdr {
	__u8    telemetry_hdr[512];
	__le16	hdr_version;
	__le16	section_count;
	__le32	log_size;
	struct	wdc_dui_log_section log_section[WDC_NVME_DUI_MAX_SECTION];
	__u8    log_data[40];
};

struct __attribute__((__packed__)) wdc_dui_log_hdr_v2 {
	__u8    telemetry_hdr[512];
	__le16	hdr_version;
	__le16	section_count;
	__le64	log_size;
	struct	wdc_dui_log_section_v2 log_section[WDC_NVME_DUI_MAX_SECTION_V2];
	__u8    log_data[40];
};

/* Purge monitor response */
struct wdc_nvme_purge_monitor_data {
	__le16 	rsvd1;
	__le16 	rsvd2;
	__le16 	first_erase_failure_cnt;
	__le16 	second_erase_failure_cnt;
	__le16 	rsvd3;
	__le16 	programm_failure_cnt;
	__le32 	rsvd4;
	__le32 	rsvd5;
	__le32 	entire_progress_total;
	__le32 	entire_progress_current;
	__u8   	rsvd6[14];
};

/* Additional Smart Log */
struct wdc_log_page_header {
	uint8_t	num_subpages;
	uint8_t	reserved;
	__le16	total_log_size;
};

struct wdc_log_page_subpage_header {
	uint8_t	spcode;
	uint8_t	pcset;
	__le16	subpage_length;
};

struct wdc_ssd_perf_stats {
	__le64	hr_cmds;		/* Host Read Commands				*/
	__le64	hr_blks;		/* Host Read Blocks					*/
	__le64	hr_ch_cmds;		/* Host Read Cache Hit Commands		*/
	__le64	hr_ch_blks;		/* Host Read Cache Hit Blocks		*/
	__le64	hr_st_cmds;		/* Host Read Stalled Commands		*/
	__le64	hw_cmds;		/* Host Write Commands				*/
	__le64	hw_blks;		/* Host Write Blocks				*/
	__le64	hw_os_cmds;		/* Host Write Odd Start Commands	*/
	__le64	hw_oe_cmds;		/* Host Write Odd End Commands		*/
	__le64	hw_st_cmds;		/* Host Write Commands Stalled		*/
	__le64	nr_cmds;		/* NAND Read Commands				*/
	__le64	nr_blks;		/* NAND Read Blocks					*/
	__le64	nw_cmds;		/* NAND Write Commands				*/
	__le64	nw_blks;		/* NAND Write Blocks				*/
	__le64	nrbw;			/* NAND Read Before Write			*/
};

/* Additional C2 Log Page */
struct wdc_c2_log_page_header {
	__le32	length;
	__le32	version;
};

struct wdc_c2_log_subpage_header {
	__le32	length;
	__le32	entry_id;
	__le32	data;
};

struct wdc_c2_cbs_data {
	__le32	length;
	__u8	data[];
};

struct __attribute__((__packed__)) wdc_ssd_ca_perf_stats {
	__le64  nand_bytes_wr_lo;                       /* 0x00 - NAND Bytes Written lo             */
	__le64  nand_bytes_wr_hi;                       /* 0x08 - NAND Bytes Written hi             */
	__le64  nand_bytes_rd_lo;                       /* 0x10 - NAND Bytes Read lo                */
	__le64  nand_bytes_rd_hi;                       /* 0x18 - NAND Bytes Read hi                */
	__le64  nand_bad_block;                         /* 0x20 - NAND Bad Block Count              */
	__le64  uncorr_read_count;                      /* 0x28 - Uncorrectable Read Count          */
	__le64  ecc_error_count;                        /* 0x30 - Soft ECC Error Count              */
	__le32  ssd_detect_count;                       /* 0x38 - SSD End to End Detection Count    */
	__le32  ssd_correct_count;                      /* 0x3C - SSD End to End Correction Count   */
	__u8    data_percent_used;                      /* 0x40 - System Data Percent Used          */
	__le32  data_erase_max;                         /* 0x41 - User Data Erase Counts            */
	__le32  data_erase_min;                         /* 0x45 - User Data Erase Counts            */
	__le64  refresh_count;                          /* 0x49 - Refresh Count                     */
	__le64  program_fail;                           /* 0x51 - Program Fail Count                */
	__le64  user_erase_fail;                        /* 0x59 - User Data Erase Fail Count        */
	__le64  system_erase_fail;                      /* 0x61 - System Area Erase Fail Count      */
	__u8    thermal_throttle_status;                /* 0x69 - Thermal Throttling Status         */
	__u8    thermal_throttle_count;                 /* 0x6A - Thermal Throttling Count          */
	__le64  pcie_corr_error;                        /* 0x6B - pcie Correctable Error Count      */
	__le32  incomplete_shutdown_count;              /* 0x73 - Incomplete Shutdown Count         */
	__u8    percent_free_blocks;                    /* 0x77 - Percent Free Blocks               */
	__u8    rsvd[392];                              /* 0x78 - Reserved bytes 120-511            */
};

struct __attribute__((__packed__)) wdc_ssd_d0_smart_log {
    __le32  smart_log_page_header;                 /* 0x00 - Smart Log Page Header                       */
    __le32  lifetime_realloc_erase_block_count;    /* 0x04 - Lifetime reallocated erase block count      */
    __le32  lifetime_power_on_hours;               /* 0x08 - Lifetime power on hours                     */
    __le32  lifetime_uecc_count;                   /* 0x0C - Lifetime UECC count                         */
    __le32  lifetime_wrt_amp_factor;               /* 0x10 - Lifetime write amplification factor         */
    __le32  trailing_hr_wrt_amp_factor;            /* 0x14 - Trailing hour write amplification factor    */
    __le32  reserve_erase_block_count;             /* 0x18 - Reserve erase block count                   */
    __le32  lifetime_program_fail_count;           /* 0x1C - Lifetime program fail count                 */
    __le32  lifetime_block_erase_fail_count;       /* 0x20 - Lifetime block erase fail count             */
    __le32  lifetime_die_failure_count;            /* 0x24 - Lifetime die failure count                  */
    __le32  lifetime_link_rate_downgrade_count;    /* 0x28 - Lifetime link rate downgrade count          */
    __le32  lifetime_clean_shutdown_count;         /* 0x2C - Lifetime clean shutdown count on power loss */
    __le32  lifetime_unclean_shutdown_count;       /* 0x30 - Lifetime unclean shutdowns on power loss    */
    __le32  current_temp;                          /* 0x34 - Current temperature                         */
    __le32  max_recorded_temp;                     /* 0x38 - Max recorded temperature                    */
    __le32  lifetime_retired_block_count;          /* 0x3C - Lifetime retired block count                */
    __le32  lifetime_read_disturb_realloc_events;  /* 0x40 - Lifetime read disturb reallocation events   */
    __le64  lifetime_nand_writes;                  /* 0x44 - Lifetime NAND write Lpages                  */
    __le32  capacitor_health;                      /* 0x4C - Capacitor health                            */
    __le64  lifetime_user_writes;                  /* 0x50 - Lifetime user writes                        */
    __le64  lifetime_user_reads;                   /* 0x58 - Lifetime user reads                         */
    __le32  lifetime_thermal_throttle_act;         /* 0x60 - Lifetime thermal throttle activations       */
    __le32  percentage_pe_cycles_remaining;        /* 0x64 - Percentage of P/E cycles remaining          */
    __u8    rsvd[408];                             /* 0x68 - 408 Reserved bytes                          */
};

/* NAND Stats */
struct __attribute__((__packed__)) wdc_nand_stats {
	__u8		nand_write_tlc[16];
	__u8		nand_write_slc[16];
	__le32		nand_prog_failure;
	__le32		nand_erase_failure;
	__le32		bad_block_count;
	__le64		nand_rec_trigger_event;
	__u8		rsvd[460];
};

struct wdc_fw_act_history_log_hdr {
	__le32		eye_catcher;
	__u8        version;
	__u8        reserved1;
	__u8        num_entries;
	__u8        reserved2;
	__le32      entry_size;
	__le32      reserved3;
};

struct wdc_fw_act_history_log_entry {
	__le32      entry_num;
	__le32      power_cycle_count;
	__le64      power_on_seconds;
	__le64      current_fw_version;
	__le64      new_fw_version;
    __u8        slot_number;
    __u8        commit_action_type;
    __le16      result;
	__u8        reserved[12];
};

static double safe_div_fp(double numerator, double denominator)
{
	return denominator ? numerator / denominator : 0;
}

static double calc_percent(uint64_t numerator, uint64_t denominator)
{
	return denominator ?
		(uint64_t)(((double)numerator / (double)denominator) * 100) : 0;
}

static long double int128_to_double(__u8 *data)
{
	int i;
	long double result = 0;

	for (i = 0; i < 16; i++) {
		result *= 256;
		result += data[15 - i];
	}
	return result;
}

static int wdc_get_pci_ids(uint32_t *device_id, uint32_t *vendor_id)
{
	int fd, ret = -1;
	char *block, path[512], *id;

	id = calloc(1, 32);
	if (!id) {
		fprintf(stderr, "ERROR : WDC : %s : calloc failed\n", __func__);
		return -1;
	}

	block = nvme_char_from_block((char *)devicename);

	/* read the vendor ID from sys fs  */
	sprintf(path, "/sys/class/nvme/%s/device/vendor", block);

	fd = open(path, O_RDONLY);
	if (fd < 0) {
		sprintf(path, "/sys/class/misc/%s/device/vendor", block);
		fd = open(path, O_RDONLY);
	}
	if (fd < 0) {
		fprintf(stderr, "ERROR : WDC : %s : Open vendor file failed\n", __func__);
		ret = -1;
		goto free_id;
	}

	ret = read(fd, id, 32);
	if (ret < 0) {
		fprintf(stderr, "%s: Read of pci vendor id failed\n", __func__);
		ret = -1;
		goto close_fd;
	} else {
		if (id[strlen(id) - 1] == '\n')
			id[strlen(id) - 1] = '\0';

		/* convert the device id string to an int  */
		*vendor_id = (int)strtol(&id[2], NULL, 16);
		ret = 0;
	}

	/* read the device ID from sys fs */
	sprintf(path, "/sys/class/nvme/%s/device/device", block);

	fd = open(path, O_RDONLY);
	if (fd < 0) {
		sprintf(path, "/sys/class/misc/%s/device/device", block);
		fd = open(path, O_RDONLY);
	}
	if (fd < 0) {
		fprintf(stderr, "ERROR : WDC : %s : Open device file failed\n", __func__);
		ret = -1;
		goto close_fd;
	}

	ret = read(fd, id, 32);
	if (ret < 0) {
		fprintf(stderr, "%s: Read of pci device id failed\n", __func__);
		ret = -1;
	} else {
		if (id[strlen(id) - 1] == '\n')
			id[strlen(id) - 1] = '\0';

		/* convert the device id string to an int  */
		*device_id = strtol(&id[2], NULL, 16);
		ret = 0;
	}

close_fd:
	close(fd);
free_id:
	free(block);
	free(id);
	return ret;
}

static bool wdc_check_device(int fd)
{
	int ret;
	bool supported;
	uint32_t read_device_id, read_vendor_id;

	ret = wdc_get_pci_ids(&read_device_id, &read_vendor_id);
	if (ret < 0)
		return false;

	supported = false;

	if (read_vendor_id == WDC_NVME_VID ||
	    read_vendor_id == WDC_NVME_VID_2 ||
	    read_vendor_id == WDC_NVME_SNDK_VID)
		supported = true;
	else
		fprintf(stderr, "ERROR : WDC: unsupported WDC device, Vendor ID = 0x%x, Device ID = 0x%x\n",
				read_vendor_id, read_device_id);

	return supported;
}

static __u64 wdc_get_drive_capabilities(int fd) {
	int ret;
	uint32_t read_device_id, read_vendor_id;
	__u64 capabilities = 0;

	ret = wdc_get_pci_ids(&read_device_id, &read_vendor_id);
	if (ret < 0)
		return capabilities;

	switch (read_vendor_id) {
	case WDC_NVME_VID:
		switch (read_device_id) {
		case WDC_NVME_SN100_DEV_ID:
			capabilities = (WDC_DRIVE_CAP_CAP_DIAG | WDC_DRIVE_CAP_INTERNAL_LOG | WDC_DRIVE_CAP_C1_LOG_PAGE |
					WDC_DRIVE_CAP_DRIVE_LOG | WDC_DRIVE_CAP_CRASH_DUMP | WDC_DRIVE_CAP_PFAIL_DUMP);
			break;
		case WDC_NVME_SN200_DEV_ID:
			capabilities = (WDC_DRIVE_CAP_CAP_DIAG | WDC_DRIVE_CAP_INTERNAL_LOG | WDC_DRIVE_CAP_CLEAR_PCIE |
					WDC_DRIVE_CAP_DRIVE_LOG | WDC_DRIVE_CAP_CRASH_DUMP | WDC_DRIVE_CAP_PFAIL_DUMP);

			/* verify the 0xCA log page is supported */
			if (wdc_nvme_check_supported_log_page(fd, WDC_NVME_GET_DEVICE_INFO_LOG_OPCODE) == true)
				capabilities |= WDC_DRIVE_CAP_CA_LOG_PAGE;

			/* verify the 0xC1 log page is supported */
			if (wdc_nvme_check_supported_log_page(fd, WDC_NVME_ADD_LOG_OPCODE) == true)
				capabilities |= WDC_DRIVE_CAP_C1_LOG_PAGE;
			break;
		default:
			capabilities = 0;
		}
		break;
	case WDC_NVME_VID_2:
		switch (read_device_id) {
		case WDC_NVME_SN630_DEV_ID:
		/* FALLTHRU */
		case WDC_NVME_SN630_DEV_ID_1:
		/* FALLTHRU */
		case WDC_NVME_SN640_DEV_ID:
		/* FALLTHRU */
		case WDC_NVME_SN640_DEV_ID_1:
		/* FALLTHRU */
		case WDC_NVME_SN640_DEV_ID_2:
		/* FALLTHRU */
		case WDC_NVME_SN840_DEV_ID:
		/* FALLTHRU */
		case WDC_NVME_SN840_DEV_ID_1:
			capabilities = (WDC_DRIVE_CAP_CAP_DIAG | WDC_DRIVE_CAP_INTERNAL_LOG |
					WDC_DRIVE_CAP_DRIVE_STATUS | WDC_DRIVE_CAP_CLEAR_ASSERT |
					WDC_DRIVE_CAP_RESIZE | WDC_DRIVE_CAP_CLEAR_PCIE |
					WDC_DRIVE_CAP_FW_ACTIVATE_HISTORY | WDC_DRIVE_CAP_CLEAR_FW_ACT_HISTORY);

			/* verify the 0xCA log page is supported */
			if (wdc_nvme_check_supported_log_page(fd, WDC_NVME_GET_DEVICE_INFO_LOG_OPCODE) == true)
				capabilities |= WDC_DRIVE_CAP_CA_LOG_PAGE;

			/* verify the 0xD0 log page is supported */
			if (wdc_nvme_check_supported_log_page(fd, WDC_NVME_GET_VU_SMART_LOG_OPCODE) == true)
				capabilities |= WDC_DRIVE_CAP_D0_LOG_PAGE;
			break;
		case WDC_NVME_SN730B_DEV_ID:
		/* FALLTHRU */
		case WDC_NVME_SN730B_DEV_ID_1:
			capabilities = WDC_SN730B_CAP_VUC_LOG;
			break;
		default:
			capabilities = 0;
		}
		break;
	case WDC_NVME_SNDK_VID:
		switch (read_device_id) {
		case WDC_NVME_SXSLCL_DEV_ID:
			capabilities = WDC_DRIVE_CAP_DRIVE_ESSENTIALS;
			break;
		case WDC_NVME_SN520_DEV_ID:
		/* FALLTHRU */
		case WDC_NVME_SN520_DEV_ID_1:
		/* FALLTHRU */
		case WDC_NVME_SN520_DEV_ID_2:
			capabilities = WDC_DRIVE_CAP_DUI_DATA;
		case WDC_NVME_SN720_DEV_ID:
		/* FALLTHRU */
		case WDC_NVME_SN730A_DEV_ID:
			capabilities = WDC_DRIVE_CAP_DUI_DATA | WDC_DRIVE_CAP_NAND_STATS;
			break;
		case WDC_NVME_SN340_DEV_ID:
			capabilities = WDC_DRIVE_CAP_SN340_DUI;
			break;
		default:
			capabilities = 0;
		}
		break;
	default:
		capabilities = 0;
	}

	return capabilities;
}

static int wdc_get_serial_name(int fd, char *file, size_t len, const char *suffix)
{
	int i;
	int ret;
	int res_len = 0;
	char orig[PATH_MAX] = {0};
	struct nvme_id_ctrl ctrl;
	int ctrl_sn_len = sizeof (ctrl.sn);

	i = sizeof (ctrl.sn) - 1;
	strncpy(orig, file, PATH_MAX - 1);
	memset(file, 0, len);
	memset(&ctrl, 0, sizeof (struct nvme_id_ctrl));
	ret = nvme_identify_ctrl(fd, &ctrl);
	if (ret) {
		fprintf(stderr, "ERROR : WDC : nvme_identify_ctrl() failed "
				"0x%x\n", ret);
		return -1;
	}
	/* Remove trailing spaces from the name */
	while (i && ctrl.sn[i] == ' ') {
		ctrl.sn[i] = '\0';
		i--;
	}
	if (ctrl.sn[sizeof (ctrl.sn) - 1] == '\0') {
		ctrl_sn_len = strlen(ctrl.sn);
	}

	res_len = snprintf(file, len, "%s%.*s%s", orig, ctrl_sn_len, ctrl.sn, suffix);
	if (len <= res_len) {
		fprintf(stderr, "ERROR : WDC : cannot format serial number due to data "
				"of unexpected length\n");
		return -1;
	}

	return 0;
}

static int wdc_create_log_file(char *file, __u8 *drive_log_data,
		__u32 drive_log_length)
{
	int fd;
	int ret;

	if (drive_log_length == 0) {
		fprintf(stderr, "ERROR : WDC: invalid log file length\n");
		return -1;
	}

	fd = open(file, O_WRONLY | O_CREAT | O_TRUNC, 0666);
	if (fd < 0) {
		fprintf(stderr, "ERROR : WDC: open : %s\n", strerror(errno));
		return -1;
	}

	while (drive_log_length > WRITE_SIZE) {
		ret = write(fd, drive_log_data, WRITE_SIZE);
		if (ret < 0) {
			fprintf (stderr, "ERROR : WDC: write : %s\n", strerror(errno));
			return -1;
		}
		drive_log_data += WRITE_SIZE;
		drive_log_length -= WRITE_SIZE;
	}

	ret = write(fd, drive_log_data, drive_log_length);
	if (ret < 0) {
		fprintf(stderr, "ERROR : WDC : write : %s\n", strerror(errno));
		return -1;
	}

	if (fsync(fd) < 0) {
		fprintf(stderr, "ERROR : WDC : fsync : %s\n", strerror(errno));
		return -1;
	}
	close(fd);
	return 0;
}

static bool get_dev_mgment_cbs_data(int fd, __u8 log_id, void **cbs_data)
{
	int ret = -1;
	__u8* data;
	struct wdc_c2_log_page_header *hdr_ptr;
	struct wdc_c2_log_subpage_header *sph;
	__u32 length = 0;
	bool found = false;

	*cbs_data = NULL;

	if ((data = (__u8*) malloc(sizeof (__u8) * WDC_C2_LOG_BUF_LEN)) == NULL) {
		fprintf(stderr, "ERROR : WDC : malloc : %s\n", strerror(errno));
		return false;
	}
	memset(data, 0, sizeof (__u8) * WDC_C2_LOG_BUF_LEN);

	/* get the log page length */
	ret = nvme_get_log(fd, 0xFFFFFFFF, WDC_NVME_GET_DEV_MGMNT_LOG_PAGE_OPCODE,
			   false, WDC_C2_LOG_BUF_LEN, data);
	if (ret) {
		fprintf(stderr, "ERROR : WDC : Unable to get C2 Log Page length, ret = 0x%x\n", ret);
		goto end;
	}

	hdr_ptr = (struct wdc_c2_log_page_header *)data;

	if (le32_to_cpu(hdr_ptr->length) > WDC_C2_LOG_BUF_LEN) {
		/* Log Page buffer too small, free and reallocate the necessary size */
		free(data);
		data = calloc(le32_to_cpu(hdr_ptr->length), sizeof(__u8));
		if (data == NULL) {
			fprintf(stderr, "ERROR : WDC : malloc : %s\n", strerror(errno));
			return false;
		}
	}

	ret = nvme_get_log(fd, 0xFFFFFFFF, WDC_NVME_GET_DEV_MGMNT_LOG_PAGE_OPCODE,
			   false, le32_to_cpu(hdr_ptr->length), data);
	/* parse the data until the List of log page ID's is found */
	if (ret) {
		fprintf(stderr, "ERROR : WDC : Unable to read C2 Log Page data, ret = 0x%x\n", ret);
		goto end;
	}

	length = sizeof(struct wdc_c2_log_page_header);
	hdr_ptr = (struct wdc_c2_log_page_header *)data;

	while (length < le32_to_cpu(hdr_ptr->length)) {
		sph = (struct wdc_c2_log_subpage_header *)(data + length);

		if (le32_to_cpu(sph->entry_id) == log_id) {
			*cbs_data = (void *)&sph->data;
			found = true;
			break;
		}
		length += le32_to_cpu(sph->length);
	}

end:
	free(data);
	return found;
}

static bool wdc_nvme_check_supported_log_page(int fd, __u8 log_id)
{
	int i;
	bool found = false;
	struct wdc_c2_cbs_data *cbs_data = NULL;

	if (get_dev_mgment_cbs_data(fd, WDC_C2_LOG_PAGES_SUPPORTED_ID, (void *)&cbs_data)) {
		if (cbs_data != NULL) {
			for (i = 0; i < le32_to_cpu(cbs_data->length); i++) {
				if (log_id == cbs_data->data[i]) {
					found = true;
					break;
				}
			}

#ifdef WDC_NVME_CLI_DEBUG
			if (!found) {
				fprintf(stderr, "ERROR : WDC : Log Page 0x%x not supported\n", log_id);
				fprintf(stderr, "WDC : Supported Log Pages:\n");
				/* print the supported pages */
				d((__u8 *)cbs_data->data, le32_to_cpu(cbs_data->length), 16, 1);
			}
#endif
		} else
			fprintf(stderr, "ERROR : WDC : cbs_data ptr = NULL\n");
	} else
		fprintf(stderr, "ERROR : WDC : 0xC2 Log Page entry ID 0x%x not found\n", WDC_C2_LOG_PAGES_SUPPORTED_ID);

	return found;
}

static bool wdc_nvme_get_dev_status_log_data(int fd, __le32 *ret_data,
		__u8 log_id)
{
	__u32 *cbs_data = NULL;
	bool found = false;

	if (get_dev_mgment_cbs_data(fd, log_id, (void *)&cbs_data)) {
		if (cbs_data != NULL) {
			memcpy((void *)ret_data, (void *)cbs_data, 4);
			found = true;
		}
	}
	return found;
}

static int wdc_do_clear_dump(int fd, __u8 opcode, __u32 cdw12)
{
	int ret;
	struct nvme_admin_cmd admin_cmd;

	memset(&admin_cmd, 0, sizeof (struct nvme_admin_cmd));
	admin_cmd.opcode = opcode;
	admin_cmd.cdw12 = cdw12;
	ret = nvme_submit_passthru(fd, NVME_IOCTL_ADMIN_CMD, &admin_cmd);
	if (ret != 0) {
		fprintf(stdout, "ERROR : WDC : Crash dump erase failed\n");
	}
	fprintf(stderr, "NVMe Status:%s(%x)\n", nvme_status_to_string(ret), ret);
	return ret;
}

static __u32 wdc_dump_length(int fd, __u32 opcode, __u32 cdw10, __u32 cdw12, __u32 *dump_length)
{
	int ret;
	__u8 buf[WDC_NVME_LOG_SIZE_DATA_LEN] = {0};
	struct wdc_log_size *l;
	struct nvme_admin_cmd admin_cmd;

	l = (struct wdc_log_size *) buf;
	memset(&admin_cmd, 0, sizeof (struct nvme_admin_cmd));
	admin_cmd.opcode = opcode;
	admin_cmd.addr = (__u64)(uintptr_t)buf;
	admin_cmd.data_len = WDC_NVME_LOG_SIZE_DATA_LEN;
	admin_cmd.cdw10 = cdw10;
	admin_cmd.cdw12 = cdw12;

	ret = nvme_submit_passthru(fd, NVME_IOCTL_ADMIN_CMD, &admin_cmd);
	if (ret != 0) {
		l->log_size = 0;
		ret = -1;
		fprintf(stderr, "ERROR : WDC : reading dump length failed\n");
		fprintf(stderr, "NVMe Status:%s(%x)\n", nvme_status_to_string(ret), ret);
		return ret;
	}

	if (opcode == WDC_NVME_CAP_DIAG_OPCODE)
		*dump_length = buf[0x04] << 24 | buf[0x05] << 16 | buf[0x06] << 8 | buf[0x07];
	else
		*dump_length = le32_to_cpu(l->log_size);
	return ret;
}

static __u32 wdc_dump_length_e6(int fd, __u32 opcode, __u32 cdw10, __u32 cdw12, struct wdc_e6_log_hdr *dump_hdr)
{
	int ret;
	struct nvme_admin_cmd admin_cmd;

	memset(&admin_cmd, 0, sizeof (struct nvme_admin_cmd));
	admin_cmd.opcode = opcode;
	admin_cmd.addr = (__u64)(uintptr_t)dump_hdr;
	admin_cmd.data_len = WDC_NVME_LOG_SIZE_HDR_LEN;
	admin_cmd.cdw10 = cdw10;
	admin_cmd.cdw12 = cdw12;

	ret = nvme_submit_passthru(fd, NVME_IOCTL_ADMIN_CMD, &admin_cmd);
	if (ret != 0) {
		fprintf(stderr, "ERROR : WDC : reading dump length failed\n");
		fprintf(stderr, "NVMe Status:%s(%x)\n", nvme_status_to_string(ret), ret);
	}

	return ret;
}

static __u32 wdc_dump_dui_data(int fd, __u32 dataLen, __u32 offset, __u8 *dump_data, bool last_xfer)
{
	int ret;
	struct nvme_admin_cmd admin_cmd;

	memset(&admin_cmd, 0, sizeof (struct nvme_admin_cmd));
	admin_cmd.opcode = WDC_NVME_CAP_DUI_OPCODE;
	admin_cmd.nsid = 0xFFFFFFFF;
	admin_cmd.addr = (__u64)(uintptr_t)dump_data;
	admin_cmd.data_len = dataLen;
	admin_cmd.cdw10 = ((dataLen >> 2) - 1);
	admin_cmd.cdw12 = offset;
	if (last_xfer)
		admin_cmd.cdw14 = 0;
	else
		admin_cmd.cdw14 = WDC_NVME_CAP_DUI_DISABLE_IO;


	ret = nvme_submit_passthru(fd, NVME_IOCTL_ADMIN_CMD, &admin_cmd);
	if (ret != 0) {
		fprintf(stderr, "ERROR : WDC : reading DUI data failed\n");
		fprintf(stderr, "NVMe Status:%s(%x)\n", nvme_status_to_string(ret), ret);
	}

	return ret;
}

static __u32 wdc_dump_dui_data_v2(int fd, __u32 dataLen, __u64 offset, __u8 *dump_data, bool last_xfer)
{
	int ret;
	struct nvme_admin_cmd admin_cmd;

	memset(&admin_cmd, 0, sizeof (struct nvme_admin_cmd));
	admin_cmd.opcode = WDC_NVME_CAP_DUI_OPCODE;
	admin_cmd.nsid = 0xFFFFFFFF;
	admin_cmd.addr = (__u64)(uintptr_t)dump_data;
	admin_cmd.data_len = dataLen;
	admin_cmd.cdw10 = ((dataLen >> 2) - 1);
	admin_cmd.cdw12 = (__u32)(offset & 0x00000000FFFFFFFF);
	admin_cmd.cdw13 = (__u32)(offset >> 32);
	if (last_xfer)
		admin_cmd.cdw14 = 0;
	else
		admin_cmd.cdw14 = WDC_NVME_CAP_DUI_DISABLE_IO;

	ret = nvme_submit_passthru(fd, NVME_IOCTL_ADMIN_CMD, &admin_cmd);
	if (ret != 0) {
		fprintf(stderr, "ERROR : WDC : reading DUI data V2 failed\n");
		fprintf(stderr, "NVMe Status:%s(%x)\n", nvme_status_to_string(ret), ret);
	}

	return ret;
}

static int wdc_do_dump(int fd, __u32 opcode,__u32 data_len,
		__u32 cdw12, char *file, __u32 xfer_size)
{
	int ret = 0;
	__u8 *dump_data;
	__u32 curr_data_offset, curr_data_len;
	int i;
	struct nvme_admin_cmd admin_cmd;
	__u32 dump_length = data_len;

	dump_data = (__u8 *) malloc(sizeof (__u8) * dump_length);
	if (dump_data == NULL) {
		fprintf(stderr, "%s: ERROR : malloc : %s\n", __func__, strerror(errno));
		return -1;
	}
	memset(dump_data, 0, sizeof (__u8) * dump_length);
	memset(&admin_cmd, 0, sizeof (struct nvme_admin_cmd));
	curr_data_offset = 0;
	curr_data_len = xfer_size;
	i = 0;

	admin_cmd.opcode = opcode;
	admin_cmd.addr = (__u64)(uintptr_t)dump_data;
	admin_cmd.data_len = curr_data_len;
	admin_cmd.cdw10 = curr_data_len >> 2;
	admin_cmd.cdw12 = cdw12;
	admin_cmd.cdw13 = curr_data_offset;

	while (curr_data_offset < data_len) {
		ret = nvme_submit_passthru(fd, NVME_IOCTL_ADMIN_CMD, &admin_cmd);
		if (ret != 0) {
			fprintf(stderr, "%s: ERROR : WDC : NVMe Status:%s(%x)\n",
				__func__, nvme_status_to_string(ret), ret);
			fprintf(stderr, "%s: ERROR : WDC : Get chunk %d, size = 0x%x, offset = 0x%x, addr = 0x%lx\n",
				__func__, i, admin_cmd.data_len, curr_data_offset, (long unsigned int)admin_cmd.addr);
			break;
		}

		if ((curr_data_offset + xfer_size) <= data_len)
			curr_data_len = xfer_size;
		else
			curr_data_len = data_len - curr_data_offset;   /* last transfer */

		curr_data_offset += curr_data_len;
		admin_cmd.addr = (__u64)(uintptr_t)dump_data + (__u64)curr_data_offset;
		admin_cmd.data_len = curr_data_len;
		admin_cmd.cdw10 = curr_data_len >> 2;
		admin_cmd.cdw13 = curr_data_offset >> 2;
		i++;
	}

	if (ret == 0) {
		fprintf(stderr, "%s:  NVMe Status:%s(%x)\n", __func__, nvme_status_to_string(ret), ret);
		ret = wdc_create_log_file(file, dump_data, dump_length);
	}
	free(dump_data);
	return ret;
}

static int wdc_do_dump_e6(int fd, __u32 opcode,__u32 data_len,
		__u32 cdw12, char *file, __u32 xfer_size, __u8 *log_hdr)
{
	int ret = 0;
	__u8 *dump_data;
	__u32 curr_data_offset, log_size;
	int i;
	struct nvme_admin_cmd admin_cmd;

	dump_data = (__u8 *) malloc(sizeof (__u8) * data_len);

	if (dump_data == NULL) {
		fprintf(stderr, "%s: ERROR : malloc : %s\n", __func__, strerror(errno));
		return -1;
	}
	memset(dump_data, 0, sizeof (__u8) * data_len);
	memset(&admin_cmd, 0, sizeof (struct nvme_admin_cmd));
	curr_data_offset = WDC_NVME_LOG_SIZE_HDR_LEN;
	i = 0;

	/* copy the 8 byte header into the dump_data buffer */
	memcpy(dump_data, log_hdr, WDC_NVME_LOG_SIZE_HDR_LEN);

	admin_cmd.opcode = opcode;
	admin_cmd.cdw12 = cdw12;

	log_size = data_len;
	while (log_size > 0) {
		xfer_size = min(xfer_size, log_size);

		admin_cmd.addr = (__u64)(uintptr_t)dump_data + (__u64)curr_data_offset;
		admin_cmd.data_len = xfer_size;
		admin_cmd.cdw10 = xfer_size >> 2;
		admin_cmd.cdw13 = curr_data_offset >> 2;

		ret = nvme_submit_passthru(fd, NVME_IOCTL_ADMIN_CMD, &admin_cmd);
		if (ret != 0) {
			fprintf(stderr, "%s: ERROR : WDC : NVMe Status:%s(%x)\n", __func__, nvme_status_to_string(ret), ret);
			fprintf(stderr, "%s: ERROR : WDC : Get chunk %d, size = 0x%x, offset = 0x%x, addr = 0x%lx\n",
					__func__, i, admin_cmd.data_len, curr_data_offset, (long unsigned int)admin_cmd.addr);
			break;
		}

		log_size         -= xfer_size;
		curr_data_offset += xfer_size;
		i++;
	}

	if (ret == 0) {
		fprintf(stderr, "%s:  NVMe Status:%s(%x)\n", __func__, nvme_status_to_string(ret), ret);
	} else {
		fprintf(stderr, "%s:  FAILURE: NVMe Status:%s(%x)\n", __func__, nvme_status_to_string(ret), ret);
		fprintf(stderr, "%s:  Partial data may have been captured\n", __func__);
		snprintf(file + strlen(file), PATH_MAX, "%s", "-PARTIAL");
	}

	ret = wdc_create_log_file(file, dump_data, data_len);

	free(dump_data);
	return ret;
}

static int wdc_do_cap_diag(int fd, char *file, __u32 xfer_size)
{
	int ret;
	__u32 e6_log_hdr_size = WDC_NVME_CAP_DIAG_HEADER_TOC_SIZE;
	struct wdc_e6_log_hdr *log_hdr;
	__u32 cap_diag_length;

	log_hdr = (struct wdc_e6_log_hdr *) malloc(e6_log_hdr_size);
	if (log_hdr == NULL) {
		fprintf(stderr, "%s: ERROR : malloc : %s\n", __func__, strerror(errno));
		ret = -1;
		goto out;
	}
	memset(log_hdr, 0, e6_log_hdr_size);

	ret = wdc_dump_length_e6(fd, WDC_NVME_CAP_DIAG_OPCODE,
						WDC_NVME_CAP_DIAG_HEADER_TOC_SIZE>>2,
						0x00,
						log_hdr);
	if (ret == -1) {
		ret = -1;
		goto out;
	}

	cap_diag_length = (log_hdr->log_size[0] << 24 | log_hdr->log_size[1] << 16 |
			log_hdr->log_size[2] << 8 | log_hdr->log_size[3]);

	if (cap_diag_length == 0) {
		fprintf(stderr, "INFO : WDC : Capture Diagnostics log is empty\n");
	} else {
		ret = wdc_do_dump_e6(fd, WDC_NVME_CAP_DIAG_OPCODE, cap_diag_length,
						(WDC_NVME_CAP_DIAG_SUBCMD << WDC_NVME_SUBCMD_SHIFT) | WDC_NVME_CAP_DIAG_CMD,
						file, xfer_size, (__u8 *)log_hdr);

		fprintf(stderr, "INFO : WDC : Capture Diagnostics log, length = 0x%x\n", cap_diag_length);
	}

out:
	free(log_hdr);
	return ret;
}

static int wdc_do_cap_dui(int fd, char *file, __u32 xfer_size, int data_area, int verbose, __u64 file_size, __u64 offset)
{
	int ret = 0;
	__u32 dui_log_hdr_size = WDC_NVME_CAP_DUI_HEADER_SIZE;
	struct wdc_dui_log_hdr *log_hdr;
	struct wdc_dui_log_hdr_v2 *log_hdr_v2;
	__u32 cap_dui_length;
	__u64 cap_dui_length_v2;
	__u8 *dump_data = NULL;
	__u8 *buffer_addr;
	__s64 total_size = 0;
	int i;
	int j;
	bool last_xfer = false;
	int err = 0, output = 0;

	log_hdr = (struct wdc_dui_log_hdr *) malloc(dui_log_hdr_size);
	if (log_hdr == NULL) {
		fprintf(stderr, "%s: ERROR : log header malloc failed : status %s, size 0x%x\n",
				__func__, strerror(errno), dui_log_hdr_size);
		return -1;
	}
	memset(log_hdr, 0, dui_log_hdr_size);

	/* get the dui telemetry and log headers  */
	ret = wdc_dump_dui_data(fd, WDC_NVME_CAP_DUI_HEADER_SIZE, 0x00,	(__u8 *)log_hdr, last_xfer);
	if (ret != 0) {
		fprintf(stderr, "%s: ERROR : WDC : Get DUI headers failed\n", __func__);
		fprintf(stderr, "%s: ERROR : WDC : NVMe Status:%s(%x)\n", __func__, nvme_status_to_string(ret), ret);
		goto out;
	}

	/* Check the Log Header version  */
	if (log_hdr->hdr_version == 2) {								/* Process Version 2 of the header */
		__s64 log_size = 0;
		__u64 curr_data_offset = 0;
		__u64 xfer_size_long = (__u64)xfer_size;

		log_hdr_v2 = (struct wdc_dui_log_hdr_v2 *)log_hdr;

		cap_dui_length_v2 = le64_to_cpu(log_hdr_v2->log_size);

		if (verbose)
			fprintf(stderr, "INFO : WDC : Capture V2 Device Unit Info log, data area = %d\n", data_area);

		if (cap_dui_length_v2 == 0) {
			fprintf(stderr, "INFO : WDC : Capture V2 Device Unit Info log is empty\n");
		} else {
			/* parse log header for all sections up to specified data area inclusively */
			if (data_area != WDC_NVME_DUI_MAX_DATA_AREA) {
				for(j = 0; j < WDC_NVME_DUI_MAX_SECTION_V2; j++) {
					if (log_hdr_v2->log_section[j].data_area_id <= data_area &&
							log_hdr_v2->log_section[j].data_area_id != 0) {
						log_size += log_hdr_v2->log_section[j].section_size;
						if (verbose)
							fprintf(stderr, "%s: Data area ID %d : section size 0x%x, total size = 0x%lx\n",
								__func__, log_hdr_v2->log_section[j].data_area_id, (unsigned int)log_hdr_v2->log_section[j].section_size, (long unsigned int)log_size);
					}
					else {
						if (verbose)
							fprintf(stderr, "%s: break, total size = 0x%lx\n", 	__func__, (long unsigned int)log_size);
						break;
					}
				}
			} else
				log_size = cap_dui_length_v2;

			total_size = log_size;

			if (offset >= total_size) {
				fprintf(stderr, "%s: INFO : WDC : Offset 0x%llx exceeds total size 0x%llx, no data retrieved\n",
					__func__, offset, total_size);
				goto out;
			}

			dump_data = (__u8 *) malloc(sizeof (__u8) * xfer_size_long);
			if (dump_data == NULL) {
				fprintf(stderr, "%s: ERROR : dump data V2 malloc failed : status %s, size = 0x%lx\n",
						__func__, strerror(errno), (long unsigned int)xfer_size_long);
				ret = -1;
				goto out;
			}
			memset(dump_data, 0, sizeof (__u8) * xfer_size_long);

			output = open(file, O_WRONLY | O_CREAT | O_TRUNC, 0666);
			if (output < 0) {
				fprintf(stderr, "%s: Failed to open output file %s: %s!\n",
						__func__, file, strerror(errno));
				ret = output;
				goto free_mem;
			}

			if (file_size == 0) {
				/* write the telemetry and log headers into the dump_file */
				err = write(output, (void *)log_hdr, WDC_NVME_CAP_DUI_HEADER_SIZE);
				if (err != WDC_NVME_CAP_DUI_HEADER_SIZE) {
					fprintf(stderr, "%s:  Failed to flush header data to file!\n", __func__);
					goto free_mem;
				}

				log_size -= WDC_NVME_CAP_DUI_HEADER_SIZE;
				curr_data_offset = WDC_NVME_CAP_DUI_HEADER_SIZE;
			} else {
				/* Write the DUI data based on the passed in file size */
				if ((offset + file_size) > total_size)
					log_size = min((total_size - offset), file_size);
				else
					log_size = min(total_size, file_size);

				if (verbose)
					fprintf(stderr, "%s: INFO : WDC : Offset 0x%llx, file size 0x%llx, total size 0x%llx, log size 0x%llx\n",
						__func__, offset, file_size, total_size, log_size);

				curr_data_offset = 0;

				if (offset == 0) {
					/* write the telemetry and log headers into the dump_file */
					err = write(output, (void *)log_hdr, WDC_NVME_CAP_DUI_HEADER_SIZE);
					if (err != WDC_NVME_CAP_DUI_HEADER_SIZE) {
						fprintf(stderr, "%s:  Failed to flush header data to file!\n", __func__);
						goto free_mem;
					}

					log_size -= WDC_NVME_CAP_DUI_HEADER_SIZE;
					curr_data_offset = WDC_NVME_CAP_DUI_HEADER_SIZE;
				} else {
					curr_data_offset = offset;
				}
			}

			i = 0;
			buffer_addr = dump_data;

			for(; log_size > 0; log_size -= xfer_size_long) {
				xfer_size_long = min(xfer_size_long, log_size);

				if (log_size <= xfer_size_long)
					last_xfer = true;

				ret = wdc_dump_dui_data_v2(fd, (__u32)xfer_size_long, curr_data_offset, buffer_addr, last_xfer);
				if (ret != 0) {
					fprintf(stderr, "%s: ERROR : WDC : Get chunk %d, size = 0x%lx, offset = 0x%lx, addr = 0x%lx\n",
							__func__, i, (long unsigned int)total_size, (long unsigned int)curr_data_offset, (long unsigned int)buffer_addr);
					fprintf(stderr, "%s: ERROR : WDC : NVMe Status:%s(%x)\n", __func__, nvme_status_to_string(ret), ret);
					break;
				}

				/* write the dump data into the file */
				err = write(output, (void *)buffer_addr, xfer_size_long);
				if (err != xfer_size_long) {
					fprintf(stderr, "%s: ERROR : WDC : Failed to flush DUI data to file! chunk %d, err = 0x%x, xfer_size = 0x%lx\n",
							__func__, i, err, (long unsigned int)xfer_size_long);
					goto free_mem;
				}

				curr_data_offset += xfer_size_long;
				i++;
			}
		}
	} else	{
		__s32 log_size = 0;
		__u32 curr_data_offset = 0;

		cap_dui_length = le32_to_cpu(log_hdr->log_size);

		if (verbose)
			fprintf(stderr, "INFO : WDC : Capture V1 Device Unit Info log, data area = %d\n", data_area);

		if (cap_dui_length == 0) {
			fprintf(stderr, "INFO : WDC : Capture V1 Device Unit Info log is empty\n");
		} else {
			/* parse log header for all sections up to specified data area inclusively */
			if (data_area != WDC_NVME_DUI_MAX_DATA_AREA) {
				for(j = 0; j < WDC_NVME_DUI_MAX_SECTION; j++) {
					if (log_hdr->log_section[j].data_area_id <= data_area &&
							log_hdr->log_section[j].data_area_id != 0) {
						log_size += log_hdr->log_section[j].section_size;
						if (verbose)
							fprintf(stderr, "%s: Data area ID %d : section size 0x%x, total size = 0x%x\n",
								__func__, log_hdr->log_section[j].data_area_id, (unsigned int)log_hdr->log_section[j].section_size, (unsigned int)log_size);

					}
					else {
						if (verbose)
							fprintf(stderr, "%s: break, total size = 0x%x\n", 	__func__, (unsigned int)log_size);
						break;
					}
				}
			} else
				log_size = cap_dui_length;

			total_size = log_size;

			dump_data = (__u8 *) malloc(sizeof (__u8) * xfer_size);
			if (dump_data == NULL) {
				fprintf(stderr, "%s: ERROR : dump data V1 malloc failed : status %s, size = 0x%x\n",
						__func__, strerror(errno), (unsigned int)xfer_size);
				ret = -1;
				goto out;
			}
			memset(dump_data, 0, sizeof (__u8) * xfer_size);

			output = open(file, O_WRONLY | O_CREAT | O_TRUNC, 0666);
			if (output < 0) {
				fprintf(stderr, "%s: Failed to open output file %s: %s!\n",
						__func__, file, strerror(errno));
				ret = output;
				goto free_mem;
			}

			/* write the telemetry and log headers into the dump_file */
			err = write(output, (void *)log_hdr, WDC_NVME_CAP_DUI_HEADER_SIZE);
			if (err != WDC_NVME_CAP_DUI_HEADER_SIZE) {
				fprintf(stderr, "%s:  Failed to flush header data to file!\n", __func__);
				goto free_mem;
			}

			log_size -= WDC_NVME_CAP_DUI_HEADER_SIZE;
			curr_data_offset = WDC_NVME_CAP_DUI_HEADER_SIZE;
			i = 0;
			buffer_addr = dump_data;

			for(; log_size > 0; log_size -= xfer_size) {
				xfer_size = min(xfer_size, log_size);

				if (log_size <= xfer_size)
					last_xfer = true;

				ret = wdc_dump_dui_data(fd, xfer_size, curr_data_offset, buffer_addr, last_xfer);
				if (ret != 0) {
					fprintf(stderr, "%s: ERROR : WDC : Get chunk %d, size = 0x%lx, offset = 0x%x, addr = %p\n",
							__func__, i, (long unsigned int)log_size, curr_data_offset, buffer_addr);
					fprintf(stderr, "%s: ERROR : WDC : NVMe Status:%s(%x)\n", __func__, nvme_status_to_string(ret), ret);
					break;
				}

				/* write the dump data into the file */
				err = write(output, (void *)buffer_addr, xfer_size);
				if (err != xfer_size) {
					fprintf(stderr, "%s: ERROR : WDC : Failed to flush DUI data to file! chunk %d, err = 0x%x, xfer_size = 0x%x\n",
							__func__, i, err, xfer_size);
					goto free_mem;
				}

				curr_data_offset += xfer_size;
				i++;
			}
		}
	}

	fprintf(stderr, "%s:  NVMe Status:%s(%x)\n", __func__, nvme_status_to_string(ret), ret);
	if (verbose)
		fprintf(stderr, "INFO : WDC : Capture Device Unit Info log, length = 0x%lx\n", (long unsigned int)total_size);

 free_mem:
	close(output);
	free(dump_data);

 out:
	free(log_hdr);
	return ret;
}

static int wdc_cap_diag(int argc, char **argv, struct command *command,
		struct plugin *plugin)
{
	char *desc = "Capture Diagnostics Log.";
	char *file = "Output file pathname.";
	char *size = "Data retrieval transfer size.";
	char f[PATH_MAX] = {0};
	__u32 xfer_size = 0;
	int fd;
	__u64 capabilities = 0;

	struct config {
		char *file;
		__u32 xfer_size;
	};

	struct config cfg = {
		.file = NULL,
		.xfer_size = 0x10000
	};

	OPT_ARGS(opts) = {
		OPT_FILE("output-file",   'o', &cfg.file,      file),
		OPT_UINT("transfer-size", 's', &cfg.xfer_size, size),
		OPT_END()
	};

	fd = parse_and_open(argc, argv, desc, opts, NULL, 0);
	if (fd < 0)
		return fd;

	if (cfg.file != NULL)
		strncpy(f, cfg.file, PATH_MAX - 1);
	if (cfg.xfer_size != 0)
		xfer_size = cfg.xfer_size;
	if (wdc_get_serial_name(fd, f, PATH_MAX, "cap_diag") == -1) {
		fprintf(stderr, "ERROR : WDC: failed to generate file name\n");
		return -1;
	}
	if (cfg.file == NULL)
		snprintf(f + strlen(f), PATH_MAX, "%s", ".bin");

	capabilities = wdc_get_drive_capabilities(fd);
	if ((capabilities & WDC_DRIVE_CAP_CAP_DIAG) == WDC_DRIVE_CAP_CAP_DIAG)
		return wdc_do_cap_diag(fd, f, xfer_size);

	fprintf(stderr, "ERROR : WDC: unsupported device for this command\n");
	return 0;
}

static int wdc_do_get_sn730_log_len(int fd, uint32_t *len_buf, uint32_t subopcode)
{
	int ret;
	uint32_t *output = NULL;
	struct nvme_admin_cmd admin_cmd;

	if ((output = (uint32_t*)malloc(sizeof(uint32_t))) == NULL) {
		fprintf(stderr, "ERROR : WDC : malloc : %s\n", strerror(errno));
		return -1;
	}
	memset(output, 0, sizeof (uint32_t));
	memset(&admin_cmd, 0, sizeof (struct nvme_admin_cmd));

	admin_cmd.data_len = 8;
	admin_cmd.opcode = SN730_NVME_GET_LOG_OPCODE;
	admin_cmd.addr = (uintptr_t)output;
	admin_cmd.cdw12 = subopcode;
	admin_cmd.cdw10 = SN730_LOG_CHUNK_SIZE / 4;

	ret = nvme_submit_passthru(fd, NVME_IOCTL_ADMIN_CMD, &admin_cmd);
	if (ret == 0)
		*len_buf = *output;
	free(output);
	return ret;
}

static int wdc_do_get_sn730_log(int fd, void * log_buf, uint32_t offset, uint32_t subopcode)
{
	int ret;
	uint8_t *output = NULL;
	struct nvme_admin_cmd admin_cmd;

	if ((output = (uint8_t*)calloc(SN730_LOG_CHUNK_SIZE, sizeof(uint8_t))) == NULL) {
		fprintf(stderr, "ERROR : WDC : calloc : %s\n", strerror(errno));
		return -1;
	}
	memset(&admin_cmd, 0, sizeof (struct nvme_admin_cmd));
	admin_cmd.data_len = SN730_LOG_CHUNK_SIZE;
	admin_cmd.opcode = SN730_NVME_GET_LOG_OPCODE;
	admin_cmd.addr = (uintptr_t)output;
	admin_cmd.cdw12 = subopcode;
	admin_cmd.cdw13 = offset;
	admin_cmd.cdw10 = SN730_LOG_CHUNK_SIZE / 4;

	ret = nvme_submit_passthru(fd, NVME_IOCTL_ADMIN_CMD, &admin_cmd);
	if (!ret)
		memcpy(log_buf, output, SN730_LOG_CHUNK_SIZE);
	return ret;
}

static int get_sn730_log_chunks(int fd, uint8_t* log_buf, uint32_t log_len, uint32_t subopcode)
{
	int ret = 0;
	uint8_t* chunk_buf = NULL;
	int remaining = log_len;
	int curr_offset = 0;

	if ((chunk_buf = (uint8_t*) malloc(sizeof (uint8_t) * SN730_LOG_CHUNK_SIZE)) == NULL) {
		fprintf(stderr, "ERROR : WDC : malloc : %s\n", strerror(errno));
		ret = -1;
		goto out;
	}

	while (remaining > 0) {
		memset(chunk_buf, 0, SN730_LOG_CHUNK_SIZE);
		ret = wdc_do_get_sn730_log(fd, chunk_buf, curr_offset, subopcode);
		if (!ret) {
			if (remaining >= SN730_LOG_CHUNK_SIZE) {
				memcpy(log_buf + (curr_offset * SN730_LOG_CHUNK_SIZE),
						chunk_buf, SN730_LOG_CHUNK_SIZE);
			} else {
				memcpy(log_buf + (curr_offset * SN730_LOG_CHUNK_SIZE),
						chunk_buf, remaining);
			}
			remaining -= SN730_LOG_CHUNK_SIZE;
			curr_offset += 1;
		} else
			goto out;
	}
out:
	free(chunk_buf);
	return ret;
}

static int wdc_do_sn730_get_and_tar(int fd, char * outputName)
{
	int ret = 0;
	void *retPtr;
	uint8_t* full_log_buf = NULL;
	uint8_t* key_log_buf = NULL;
	uint8_t* core_dump_log_buf = NULL;
	uint8_t* extended_log_buf = NULL;
	uint32_t full_log_len = 0;
	uint32_t key_log_len = 0;
	uint32_t core_dump_log_len = 0;
	uint32_t extended_log_len = 0;
	tarfile_metadata* tarInfo = NULL;

	tarInfo = (struct tarfile_metadata*) malloc(sizeof(tarfile_metadata));
	if (tarInfo == NULL) {
		fprintf(stderr, "ERROR : WDC : malloc : %s\n", strerror(errno));
		ret = -1;
		goto free_buf;
	}
	memset(tarInfo, 0, sizeof(tarfile_metadata));

	/* Create Logs directory  */
	wdc_UtilsGetTime(&tarInfo->timeInfo);
	memset(tarInfo->timeString, 0, sizeof(tarInfo->timeString));
	wdc_UtilsSnprintf((char*)tarInfo->timeString, MAX_PATH_LEN, "%02u%02u%02u_%02u%02u%02u",
			tarInfo->timeInfo.year, tarInfo->timeInfo.month, tarInfo->timeInfo.dayOfMonth,
			tarInfo->timeInfo.hour, tarInfo->timeInfo.minute, tarInfo->timeInfo.second);

	wdc_UtilsSnprintf((char*)tarInfo->bufferFolderName, MAX_PATH_LEN, "%s",
			(char*)outputName);

	retPtr = getcwd((char*)tarInfo->currDir, MAX_PATH_LEN);
	if (retPtr != NULL)
		wdc_UtilsSnprintf((char*)tarInfo->bufferFolderPath, MAX_PATH_LEN, "%s%s%s",
				(char *)tarInfo->currDir, WDC_DE_PATH_SEPARATOR, (char *)tarInfo->bufferFolderName);
	else {
		fprintf(stderr, "ERROR : WDC : get current working directory failed\n");
		goto free_buf;
	}

	ret = wdc_UtilsCreateDir((char*)tarInfo->bufferFolderPath);
	if (ret)
	{
		fprintf(stderr, "ERROR : WDC : create directory failed, ret = %d, dir = %s\n", ret, tarInfo->bufferFolderPath);
		goto free_buf;
	} else {
		fprintf(stderr, "Stored log files in directory: %s\n", tarInfo->bufferFolderPath);
	}

	ret = wdc_do_get_sn730_log_len(fd, &full_log_len, SN730_GET_FULL_LOG_LENGTH);
	if (ret) {
		fprintf(stderr, "NVMe Status:%s(%x)\n", nvme_status_to_string(ret), ret);
		goto free_buf;
	}
	ret = wdc_do_get_sn730_log_len(fd, &key_log_len, SN730_GET_KEY_LOG_LENGTH);
	if (ret) {
		fprintf(stderr, "NVMe Status:%s(%x)\n", nvme_status_to_string(ret), ret);
		goto free_buf;
	}
	ret = wdc_do_get_sn730_log_len(fd, &core_dump_log_len, SN730_GET_COREDUMP_LOG_LENGTH);
	if (ret) {
		fprintf(stderr, "NVMe Status:%s(%x)\n", nvme_status_to_string(ret), ret);
		goto free_buf;
	}
	ret = wdc_do_get_sn730_log_len(fd, &extended_log_len, SN730_GET_EXTENDED_LOG_LENGTH);
	if (ret) {
		fprintf(stderr, "NVMe Status:%s(%x)\n", nvme_status_to_string(ret), ret);
		goto free_buf;
	}

	full_log_buf = (uint8_t*) calloc(full_log_len, sizeof (uint8_t));
	key_log_buf = (uint8_t*) calloc(key_log_len, sizeof (uint8_t));
	core_dump_log_buf = (uint8_t*) calloc(core_dump_log_len, sizeof (uint8_t));
	extended_log_buf = (uint8_t*) calloc(extended_log_len, sizeof (uint8_t));

	if (!full_log_buf || !key_log_buf || !core_dump_log_buf || !extended_log_buf) {
		fprintf(stderr, "ERROR : WDC : malloc : %s\n", strerror(errno));
		ret = -1;
		goto free_buf;
	}

	/* Get the full log */
	ret = get_sn730_log_chunks(fd, full_log_buf, full_log_len, SN730_GET_FULL_LOG_SUBOPCODE);
	if (ret) {
		fprintf(stderr, "NVMe Status:%s(%x)\n", nvme_status_to_string(ret), ret);
		goto free_buf;
	}

	/* Get the key log */
	ret = get_sn730_log_chunks(fd, key_log_buf, key_log_len, SN730_GET_KEY_LOG_SUBOPCODE);
	if (ret) {
		fprintf(stderr, "NVMe Status:%s(%x)\n", nvme_status_to_string(ret), ret);
		goto free_buf;
	}

	/* Get the core dump log */
	ret = get_sn730_log_chunks(fd, core_dump_log_buf, core_dump_log_len, SN730_GET_CORE_LOG_SUBOPCODE);
	if (ret) {
		fprintf(stderr, "NVMe Status:%s(%x)\n", nvme_status_to_string(ret), ret);
		goto free_buf;
	}

	/* Get the extended log */
	ret = get_sn730_log_chunks(fd, extended_log_buf, extended_log_len, SN730_GET_EXTEND_LOG_SUBOPCODE);
	if (ret) {
		fprintf(stderr, "NVMe Status:%s(%x)\n", nvme_status_to_string(ret), ret);
		goto free_buf;
	}

	/* Write log files */
	wdc_UtilsSnprintf(tarInfo->fileName, MAX_PATH_LEN, "%s%s%s_%s.bin", (char*)tarInfo->bufferFolderPath, WDC_DE_PATH_SEPARATOR,
			"full_log", (char*)tarInfo->timeString);
	wdc_WriteToFile(tarInfo->fileName, (char*)full_log_buf, full_log_len);

	wdc_UtilsSnprintf(tarInfo->fileName, MAX_PATH_LEN, "%s%s%s_%s.bin", (char*)tarInfo->bufferFolderPath, WDC_DE_PATH_SEPARATOR,
			"key_log", (char*)tarInfo->timeString);
	wdc_WriteToFile(tarInfo->fileName, (char*)key_log_buf, key_log_len);

	wdc_UtilsSnprintf(tarInfo->fileName, MAX_PATH_LEN, "%s%s%s_%s.bin", (char*)tarInfo->bufferFolderPath, WDC_DE_PATH_SEPARATOR,
			"core_dump_log", (char*)tarInfo->timeString);
	wdc_WriteToFile(tarInfo->fileName, (char*)core_dump_log_buf, core_dump_log_len);

	wdc_UtilsSnprintf(tarInfo->fileName, MAX_PATH_LEN, "%s%s%s_%s.bin", (char*)tarInfo->bufferFolderPath, WDC_DE_PATH_SEPARATOR,
			"extended_log", (char*)tarInfo->timeString);
	wdc_WriteToFile(tarInfo->fileName, (char*)extended_log_buf, extended_log_len);

	/* Tar the log directory */
	wdc_UtilsSnprintf(tarInfo->tarFileName, sizeof(tarInfo->tarFileName), "%s%s", (char*)tarInfo->bufferFolderPath, WDC_DE_TAR_FILE_EXTN);
	wdc_UtilsSnprintf(tarInfo->tarFiles, sizeof(tarInfo->tarFiles), "%s%s%s", (char*)tarInfo->bufferFolderName, WDC_DE_PATH_SEPARATOR, WDC_DE_TAR_FILES);
	wdc_UtilsSnprintf(tarInfo->tarCmd, sizeof(tarInfo->tarCmd), "%s %s %s", WDC_DE_TAR_CMD, (char*)tarInfo->tarFileName, (char*)tarInfo->tarFiles);

	ret = system(tarInfo->tarCmd);

	if (ret)
		fprintf(stderr, "ERROR : WDC : Tar of log data failed, ret = %d\n", ret);

free_buf:
	free(tarInfo);
	free(full_log_buf);
	free(core_dump_log_buf);
	free(key_log_buf);
	free(extended_log_buf);
	return ret;
}

static int wdc_vs_internal_fw_log(int argc, char **argv, struct command *command,
               struct plugin *plugin)
{
	char *desc = "Internal Firmware Log.";
	char *file = "Output file pathname.";
	char *size = "Data retrieval transfer size.";
	char *data_area = "Data area to retrieve up to.";
	char *file_size = "Output file size.";
	char *offset = "Output file data offset.";
	char *verbose = "Display more debug messages.";
	char f[PATH_MAX] = {0};
	char fileSuffix[PATH_MAX] = {0};
	__u32 xfer_size = 0;
	int fd;
	UtilsTimeInfo             timeInfo;
	__u8                      timeStamp[MAX_PATH_LEN];
	__u64 capabilities = 0;

	struct config {
		char *file;
		__u32 xfer_size;
		int data_area;
		__u64 file_size;
		__u64 offset;
		int verbose;
	};

	struct config cfg = {
		.file = NULL,
		.xfer_size = 0x10000,
		.data_area = 5,
		.file_size = 0,
		.offset = 0,
		.verbose = 0,
	};

	OPT_ARGS(opts) = {
		OPT_FILE("output-file",   'o', &cfg.file,      file),
		OPT_UINT("transfer-size", 's', &cfg.xfer_size, size),
		OPT_UINT("data-area",     'd', &cfg.data_area, data_area),
		OPT_UINT("file-size",     'f', &cfg.file_size, file_size),
		OPT_LONG("offset",        't', &cfg.offset,    offset),
		OPT_FLAG("verbose",       'v', &cfg.verbose,   verbose),
		OPT_END()
	};

	fd = parse_and_open(argc, argv, desc, opts, NULL, 0);
	if (fd < 0)
		return fd;

	if (!wdc_check_device(fd))
		return -1;
	if (cfg.xfer_size != 0)
		xfer_size = cfg.xfer_size;
	else {
		fprintf(stderr, "ERROR : WDC : Invalid length\n");
		return -1;
	}

	if (cfg.file != NULL) {
		int verify_file;

		/* verify the passed in file name and path is valid before getting the dump data */
		verify_file = open(cfg.file, O_WRONLY | O_CREAT | O_TRUNC, 0666);
		if (verify_file < 0) {
			fprintf(stderr, "ERROR : WDC: open : %s\n", strerror(errno));
			return -1;
		}
		close(verify_file);
		strncpy(f, cfg.file, PATH_MAX - 1);
	} else {
		wdc_UtilsGetTime(&timeInfo);
		memset(timeStamp, 0, sizeof(timeStamp));
		wdc_UtilsSnprintf((char*)timeStamp, MAX_PATH_LEN, "%02u%02u%02u_%02u%02u%02u",
			timeInfo.year, timeInfo.month, timeInfo.dayOfMonth,
			timeInfo.hour, timeInfo.minute, timeInfo.second);
		snprintf(fileSuffix, PATH_MAX, "_internal_fw_log_%s", (char*)timeStamp);

		if (wdc_get_serial_name(fd, f, PATH_MAX, fileSuffix) == -1) {
			fprintf(stderr, "ERROR : WDC: failed to generate file name\n");
			return -1;
		}
	}

	if (cfg.file == NULL)
		snprintf(f + strlen(f), PATH_MAX, "%s", ".bin");
	fprintf(stderr, "%s: filename = %s\n", __func__, f);

	if (cfg.data_area > 5 || cfg.data_area == 0) {
		fprintf(stderr, "ERROR : WDC: Data area must be 1-5\n");
		return -1;
	}

	capabilities = wdc_get_drive_capabilities(fd);
	if ((capabilities & WDC_DRIVE_CAP_INTERNAL_LOG) == WDC_DRIVE_CAP_INTERNAL_LOG)
		return wdc_do_cap_diag(fd, f, xfer_size);
	if ((capabilities & WDC_DRIVE_CAP_SN340_DUI) == WDC_DRIVE_CAP_SN340_DUI)
		return wdc_do_cap_dui(fd, f, xfer_size, cfg.data_area, cfg.verbose, cfg.file_size, cfg.offset);
	if ((capabilities & WDC_DRIVE_CAP_DUI_DATA) == WDC_DRIVE_CAP_DUI_DATA)
		//return wdc_do_cap_dui(fd, f, xfer_size, WDC_NVME_DUI_MAX_DATA_AREA, cfg.verbose, 0, 0);
<<<<<<< HEAD
		return wdc_do_cap_dui(fd, f, xfer_size, cfg.data_area, cfg.verbose, cfg.file_size, cfg.offset);
=======
	    return wdc_do_cap_dui(fd, f, xfer_size, cfg.data_area, cfg.verbose, cfg.file_size, cfg.offset);
>>>>>>> 6ff229ca
	if ((capabilities & WDC_SN730B_CAP_VUC_LOG) == WDC_SN730B_CAP_VUC_LOG)
		return wdc_do_sn730_get_and_tar(fd, f);

	fprintf(stderr, "ERROR : WDC: unsupported device for this command\n");
	return -1;
}

static int wdc_do_crash_dump(int fd, char *file, int type)
{
	int ret;
	__u32 crash_dump_length;
	__u32 opcode;
	__u32 cdw12;
	__u32 cdw10_size;
	__u32 cdw12_size;
	__u32 cdw12_clear;

	if (type == WDC_NVME_PFAIL_DUMP_TYPE) {
		/* set parms to get the PFAIL Crash Dump */
		opcode = WDC_NVME_PF_CRASH_DUMP_OPCODE;
		cdw10_size = WDC_NVME_PF_CRASH_DUMP_SIZE_NDT;
		cdw12_size = ((WDC_NVME_PF_CRASH_DUMP_SIZE_SUBCMD << WDC_NVME_SUBCMD_SHIFT) |
			WDC_NVME_PF_CRASH_DUMP_SIZE_CMD);

		cdw12 = (WDC_NVME_PF_CRASH_DUMP_SUBCMD << WDC_NVME_SUBCMD_SHIFT) |
			WDC_NVME_PF_CRASH_DUMP_CMD;

		cdw12_clear = ((WDC_NVME_CLEAR_PF_CRASH_DUMP_SUBCMD << WDC_NVME_SUBCMD_SHIFT) |
			WDC_NVME_CLEAR_CRASH_DUMP_CMD);

	} else {
		/* set parms to get the Crash Dump */
		opcode = WDC_NVME_CRASH_DUMP_OPCODE;
		cdw10_size = WDC_NVME_CRASH_DUMP_SIZE_NDT;
		cdw12_size = ((WDC_NVME_CRASH_DUMP_SIZE_SUBCMD << WDC_NVME_SUBCMD_SHIFT) |
			WDC_NVME_CRASH_DUMP_SIZE_CMD);

		cdw12 = (WDC_NVME_CRASH_DUMP_SUBCMD << WDC_NVME_SUBCMD_SHIFT) |
			WDC_NVME_CRASH_DUMP_CMD;

		cdw12_clear = ((WDC_NVME_CLEAR_CRASH_DUMP_SUBCMD << WDC_NVME_SUBCMD_SHIFT) |
			WDC_NVME_CLEAR_CRASH_DUMP_CMD);
	}

	ret = wdc_dump_length(fd,
		opcode,
		cdw10_size,
		cdw12_size,
		&crash_dump_length);

	if (ret == -1) {
		if (type == WDC_NVME_PFAIL_DUMP_TYPE)
		    fprintf(stderr, "INFO : WDC: Pfail dump get size failed\n");
		else
		    fprintf(stderr, "INFO : WDC: Crash dump get size failed\n");

		return -1;
	}

	if (crash_dump_length == 0) {
		if (type == WDC_NVME_PFAIL_DUMP_TYPE)
		    fprintf(stderr, "INFO : WDC: Pfail dump is empty\n");
		else
		    fprintf(stderr, "INFO : WDC: Crash dump is empty\n");
	} else {
		ret = wdc_do_dump(fd,
			opcode,
			crash_dump_length,
			cdw12,
			file,
			crash_dump_length);

		if (ret == 0)
			ret = wdc_do_clear_dump(fd, WDC_NVME_CLEAR_DUMP_OPCODE, cdw12_clear);
	}
	return ret;
}

static int wdc_crash_dump(int fd, char *file, int type)
{
	char f[PATH_MAX] = {0};
	const char *dump_type;

	if (file != NULL) {
		strncpy(f, file, PATH_MAX - 1);
	}

	if (type == WDC_NVME_PFAIL_DUMP_TYPE)
		dump_type = "_pfail_dump";
	else
		dump_type = "_crash_dump";

	if (wdc_get_serial_name(fd, f, PATH_MAX, dump_type) == -1) {
		fprintf(stderr, "ERROR : WDC : failed to generate file name\n");
		return -1;
	}
	return wdc_do_crash_dump(fd, f, type);
}

static int wdc_do_drive_log(int fd, char *file)
{
	int ret;
	__u8 *drive_log_data;
	__u32 drive_log_length;
	struct nvme_admin_cmd admin_cmd;

	ret = wdc_dump_length(fd, WDC_NVME_DRIVE_LOG_SIZE_OPCODE,
			WDC_NVME_DRIVE_LOG_SIZE_NDT,
			(WDC_NVME_DRIVE_LOG_SIZE_SUBCMD <<
			WDC_NVME_SUBCMD_SHIFT | WDC_NVME_DRIVE_LOG_SIZE_CMD),
			&drive_log_length);
	if (ret == -1) {
		return -1;
	}

	drive_log_data = (__u8 *) malloc(sizeof (__u8) * drive_log_length);
	if (drive_log_data == NULL) {
		fprintf(stderr, "ERROR : WDC : malloc : %s\n", strerror(errno));
		return -1;
	}

	memset(drive_log_data, 0, sizeof (__u8) * drive_log_length);
	memset(&admin_cmd, 0, sizeof (struct nvme_admin_cmd));
	admin_cmd.opcode = WDC_NVME_DRIVE_LOG_OPCODE;
	admin_cmd.addr = (__u64)(uintptr_t)drive_log_data;
	admin_cmd.data_len = drive_log_length;
	admin_cmd.cdw10 = drive_log_length;
	admin_cmd.cdw12 = ((WDC_NVME_DRIVE_LOG_SUBCMD <<
				WDC_NVME_SUBCMD_SHIFT) | WDC_NVME_DRIVE_LOG_SIZE_CMD);

	ret = nvme_submit_passthru(fd, NVME_IOCTL_ADMIN_CMD, &admin_cmd);
	fprintf(stderr, "NVMe Status:%s(%x)\n", nvme_status_to_string(ret),
			ret);
	if (ret == 0) {
		ret = wdc_create_log_file(file, drive_log_data, drive_log_length);
	}
	free(drive_log_data);
	return ret;
}

static int wdc_drive_log(int argc, char **argv, struct command *command,
		struct plugin *plugin)
{
	const char *desc = "Capture Drive Log.";
	const char *file = "Output file pathname.";
	char f[PATH_MAX] = {0};
	int fd;
	int ret;
	__u64 capabilities = 0;
	struct config {
		char *file;
	};

	struct config cfg = {
		.file = NULL
	};

	OPT_ARGS(opts) = {
		OPT_FILE("output-file", 'o', &cfg.file, file),
		OPT_END()
	};

	fd = parse_and_open(argc, argv, desc, opts, NULL, 0);
	if (fd < 0)
		return fd;

	if (!wdc_check_device(fd))
		return -1;
	capabilities = wdc_get_drive_capabilities(fd);

	if ((capabilities & WDC_DRIVE_CAP_DRIVE_LOG) == 0) {
		fprintf(stderr, "ERROR : WDC: unsupported device for this command\n");
		ret = -1;
	} else {
		if (cfg.file != NULL) {
			strncpy(f, cfg.file, PATH_MAX - 1);
		}
		if (wdc_get_serial_name(fd, f, PATH_MAX, "drive_log") == -1) {
			fprintf(stderr, "ERROR : WDC : failed to generate file name\n");
			return -1;
		}
		ret = wdc_do_drive_log(fd, f);
	}
	return ret;
}

static int wdc_get_crash_dump(int argc, char **argv, struct command *command,
		struct plugin *plugin)
{
	const char *desc = "Get Crash Dump.";
	const char *file = "Output file pathname.";
	int fd, ret;
	__u64 capabilities = 0;

	struct config {
		char *file;
	};

	struct config cfg = {
		.file = NULL,
	};

	OPT_ARGS(opts) = {
		OPT_FILE("output-file", 'o', &cfg.file, file),
		OPT_END()
	};

	fd = parse_and_open(argc, argv, desc, opts, NULL, 0);
	if (fd < 0)
		return fd;

	if (!wdc_check_device(fd))
		return -1;

	capabilities = wdc_get_drive_capabilities(fd);

	if ((capabilities & WDC_DRIVE_CAP_CRASH_DUMP) == 0) {
		fprintf(stderr, "ERROR : WDC: unsupported device for this command\n");
		ret = -1;
	} else {
		ret = wdc_crash_dump(fd, cfg.file, WDC_NVME_CRASH_DUMP_TYPE);
		if (ret != 0) {
			fprintf(stderr, "ERROR : WDC : failed to read crash dump\n");
		}
	}
	return ret;
}

static int wdc_get_pfail_dump(int argc, char **argv, struct command *command,
		struct plugin *plugin)
{
	char *desc = "Get Pfail Crash Dump.";
	char *file = "Output file pathname.";
	int fd;
	int ret;
	__u64 capabilities = 0;
	struct config {
		char *file;
	};

	struct config cfg = {
		.file = NULL,
	};

	OPT_ARGS(opts) = {
		OPT_FILE("output-file", 'o', &cfg.file, file),
		OPT_END()
	};

	fd = parse_and_open(argc, argv, desc, opts, &cfg, sizeof(cfg));
	if (fd < 0)
		return fd;

	if (!wdc_check_device(fd))
		return -1;

	capabilities = wdc_get_drive_capabilities(fd);
	if ((capabilities & WDC_DRIVE_CAP_PFAIL_DUMP) == 0) {
		fprintf(stderr, "ERROR : WDC: unsupported device for this command\n");
		ret = -1;
	} else {
		ret = wdc_crash_dump(fd, cfg.file, WDC_NVME_PFAIL_DUMP_TYPE);
		if (ret != 0) {
			fprintf(stderr, "ERROR : WDC : failed to read pfail crash dump\n");
		}
	}

	return ret;
}

static void wdc_do_id_ctrl(__u8 *vs, struct json_object *root)
{
	char vsn[24] = {0};
	int base = 3072;
	int vsn_start = 3081;

	memcpy(vsn, &vs[vsn_start - base], sizeof(vsn));
	if (root)
		json_object_add_value_string(root, "wdc vsn", strlen(vsn) > 1 ? vsn : "NULL");
	else
		printf("wdc vsn : %s\n", strlen(vsn) > 1 ? vsn : "NULL");
}

static int wdc_id_ctrl(int argc, char **argv, struct command *cmd, struct plugin *plugin)
{
	return __id_ctrl(argc, argv, cmd, plugin, wdc_do_id_ctrl);
}

static const char* wdc_purge_mon_status_to_string(__u32 status)
{
	const char *str;

	switch (status) {
	case WDC_NVME_PURGE_STATE_IDLE:
		str = "Purge State Idle.";
		break;
	case WDC_NVME_PURGE_STATE_DONE:
		str = "Purge State Done.";
		break;
	case WDC_NVME_PURGE_STATE_BUSY:
		str = "Purge State Busy.";
		break;
	case WDC_NVME_PURGE_STATE_REQ_PWR_CYC:
		str = "Purge Operation resulted in an error that requires "
			"power cycle.";
		break;
	case WDC_NVME_PURGE_STATE_PWR_CYC_PURGE:
		str = "The previous purge operation was interrupted by a power "
			"cycle\nor reset interruption. Other commands may be "
			"rejected until\nPurge Execute is issued and "
			"completed.";
		break;
	default:
		str = "Unknown.";
	}
	return str;
}

static int wdc_purge(int argc, char **argv,
		struct command *command, struct plugin *plugin)
{
	const char *desc = "Send a Purge command.";
	char *err_str;
	int fd, ret;
	struct nvme_passthru_cmd admin_cmd;

	OPT_ARGS(opts) = {
		OPT_END()
	};

	err_str = "";
	memset(&admin_cmd, 0, sizeof (admin_cmd));
	admin_cmd.opcode = WDC_NVME_PURGE_CMD_OPCODE;

	fd = parse_and_open(argc, argv, desc, opts, NULL, 0);
	if (fd < 0)
		return fd;

	if (!wdc_check_device(fd))
		return -1;

	ret = nvme_submit_passthru(fd, NVME_IOCTL_ADMIN_CMD, &admin_cmd);
	if (ret > 0) {
		switch (ret) {
		case WDC_NVME_PURGE_CMD_SEQ_ERR:
			err_str = "ERROR : WDC : Cannot execute purge, "
					"Purge operation is in progress.\n";
			break;
		case WDC_NVME_PURGE_INT_DEV_ERR:
			err_str = "ERROR : WDC : Internal Device Error.\n";
			break;
		default:
			err_str = "ERROR : WDC\n";
		}
	}

	fprintf(stderr, "%s", err_str);
	fprintf(stderr, "NVMe Status:%s(%x)\n", nvme_status_to_string(ret), ret);
	return ret;
}

static int wdc_purge_monitor(int argc, char **argv,
		struct command *command, struct plugin *plugin)
{
	const char *desc = "Send a Purge Monitor command.";
	int fd, ret;
	__u8 output[WDC_NVME_PURGE_MONITOR_DATA_LEN];
	double progress_percent;
	struct nvme_passthru_cmd admin_cmd;
	struct wdc_nvme_purge_monitor_data *mon;

	OPT_ARGS(opts) = {
		OPT_END()
	};

	memset(output, 0, sizeof (output));
	memset(&admin_cmd, 0, sizeof (struct nvme_admin_cmd));
	admin_cmd.opcode = WDC_NVME_PURGE_MONITOR_OPCODE;
	admin_cmd.addr = (__u64)(uintptr_t)output;
	admin_cmd.data_len = WDC_NVME_PURGE_MONITOR_DATA_LEN;
	admin_cmd.cdw10 = WDC_NVME_PURGE_MONITOR_CMD_CDW10;
	admin_cmd.timeout_ms = WDC_NVME_PURGE_MONITOR_TIMEOUT;

	fd = parse_and_open(argc, argv, desc, opts, NULL, 0);
	if (fd < 0)
		return fd;

	if (!wdc_check_device(fd))
		return -1;

	ret = nvme_submit_passthru(fd, NVME_IOCTL_ADMIN_CMD, &admin_cmd);
	if (ret == 0) {
		mon = (struct wdc_nvme_purge_monitor_data *) output;
		printf("Purge state = 0x%0x\n", admin_cmd.result);
		printf("%s\n", wdc_purge_mon_status_to_string(admin_cmd.result));
		if (admin_cmd.result == WDC_NVME_PURGE_STATE_BUSY) {
			progress_percent =
				((double)le32_to_cpu(mon->entire_progress_current) * 100) /
				le32_to_cpu(mon->entire_progress_total);
			printf("Purge Progress = %f%%\n", progress_percent);
		}
	}

	fprintf(stderr, "NVMe Status:%s(%x)\n", nvme_status_to_string(ret), ret);
	return ret;
}

static void wdc_print_log_normal(struct wdc_ssd_perf_stats *perf)
{
	printf("  C1 Log Page Performance Statistics :- \n");
	printf("  Host Read Commands                             %20"PRIu64"\n",
			le64_to_cpu(perf->hr_cmds));
	printf("  Host Read Blocks                               %20"PRIu64"\n",
			le64_to_cpu(perf->hr_blks));
	printf("  Average Read Size                              %20lf\n",
			safe_div_fp((le64_to_cpu(perf->hr_blks)), (le64_to_cpu(perf->hr_cmds))));
	printf("  Host Read Cache Hit Commands                   %20"PRIu64"\n",
			le64_to_cpu(perf->hr_ch_cmds));
	printf("  Host Read Cache Hit_Percentage                 %20"PRIu64"%%\n",
			(uint64_t) calc_percent(le64_to_cpu(perf->hr_ch_cmds), le64_to_cpu(perf->hr_cmds)));
	printf("  Host Read Cache Hit Blocks                     %20"PRIu64"\n",
			le64_to_cpu(perf->hr_ch_blks));
	printf("  Average Read Cache Hit Size                    %20f\n",
			safe_div_fp((le64_to_cpu(perf->hr_ch_blks)), (le64_to_cpu(perf->hr_ch_cmds))));
	printf("  Host Read Commands Stalled                     %20"PRIu64"\n",
			le64_to_cpu(perf->hr_st_cmds));
	printf("  Host Read Commands Stalled Percentage          %20"PRIu64"%%\n",
			(uint64_t)calc_percent((le64_to_cpu(perf->hr_st_cmds)), le64_to_cpu(perf->hr_cmds)));
	printf("  Host Write Commands                            %20"PRIu64"\n",
			le64_to_cpu(perf->hw_cmds));
	printf("  Host Write Blocks                              %20"PRIu64"\n",
			le64_to_cpu(perf->hw_blks));
	printf("  Average Write Size                             %20f\n",
			safe_div_fp((le64_to_cpu(perf->hw_blks)), (le64_to_cpu(perf->hw_cmds))));
	printf("  Host Write Odd Start Commands                  %20"PRIu64"\n",
			le64_to_cpu(perf->hw_os_cmds));
	printf("  Host Write Odd Start Commands Percentage       %20"PRIu64"%%\n",
			(uint64_t)calc_percent((le64_to_cpu(perf->hw_os_cmds)), (le64_to_cpu(perf->hw_cmds))));
	printf("  Host Write Odd End Commands                    %20"PRIu64"\n",
			le64_to_cpu(perf->hw_oe_cmds));
	printf("  Host Write Odd End Commands Percentage         %20"PRIu64"%%\n",
			(uint64_t)calc_percent((le64_to_cpu(perf->hw_oe_cmds)), (le64_to_cpu((perf->hw_cmds)))));
	printf("  Host Write Commands Stalled                    %20"PRIu64"\n",
		le64_to_cpu(perf->hw_st_cmds));
	printf("  Host Write Commands Stalled Percentage         %20"PRIu64"%%\n",
		(uint64_t)calc_percent((le64_to_cpu(perf->hw_st_cmds)), (le64_to_cpu(perf->hw_cmds))));
	printf("  NAND Read Commands                             %20"PRIu64"\n",
		le64_to_cpu(perf->nr_cmds));
	printf("  NAND Read Blocks Commands                      %20"PRIu64"\n",
		le64_to_cpu(perf->nr_blks));
	printf("  Average NAND Read Size                         %20f\n",
		safe_div_fp((le64_to_cpu(perf->nr_blks)), (le64_to_cpu((perf->nr_cmds)))));
	printf("  Nand Write Commands                            %20"PRIu64"\n",
			le64_to_cpu(perf->nw_cmds));
	printf("  NAND Write Blocks                              %20"PRIu64"\n",
			le64_to_cpu(perf->nw_blks));
	printf("  Average NAND Write Size                        %20f\n",
			safe_div_fp((le64_to_cpu(perf->nw_blks)), (le64_to_cpu(perf->nw_cmds))));
	printf("  NAND Read Before Write                         %20"PRIu64"\n",
			le64_to_cpu(perf->nrbw));
}

static void wdc_print_log_json(struct wdc_ssd_perf_stats *perf)
{
	struct json_object *root;

	root = json_create_object();
	json_object_add_value_int(root, "Host Read Commands", le64_to_cpu(perf->hr_cmds));
	json_object_add_value_int(root, "Host Read Blocks", le64_to_cpu(perf->hr_blks));
	json_object_add_value_int(root, "Average Read Size",
			safe_div_fp((le64_to_cpu(perf->hr_blks)), (le64_to_cpu(perf->hr_cmds))));
	json_object_add_value_int(root, "Host Read Cache Hit Commands",
			le64_to_cpu(perf->hr_ch_cmds));
	json_object_add_value_int(root, "Host Read Cache Hit Percentage",
			(uint64_t) calc_percent(le64_to_cpu(perf->hr_ch_cmds), le64_to_cpu(perf->hr_cmds)));
	json_object_add_value_int(root, "Host Read Cache Hit Blocks",
			le64_to_cpu(perf->hr_ch_blks));
	json_object_add_value_int(root, "Average Read Cache Hit Size",
			safe_div_fp((le64_to_cpu(perf->hr_ch_blks)), (le64_to_cpu(perf->hr_ch_cmds))));
	json_object_add_value_int(root, "Host Read Commands Stalled",
			le64_to_cpu(perf->hr_st_cmds));
	json_object_add_value_int(root, "Host Read Commands Stalled Percentage",
			(uint64_t)calc_percent((le64_to_cpu(perf->hr_st_cmds)), le64_to_cpu(perf->hr_cmds)));
	json_object_add_value_int(root, "Host Write Commands",
			le64_to_cpu(perf->hw_cmds));
	json_object_add_value_int(root, "Host Write Blocks",
			le64_to_cpu(perf->hw_blks));
	json_object_add_value_int(root, "Average Write Size",
			safe_div_fp((le64_to_cpu(perf->hw_blks)), (le64_to_cpu(perf->hw_cmds))));
	json_object_add_value_int(root, "Host Write Odd Start Commands",
			le64_to_cpu(perf->hw_os_cmds));
	json_object_add_value_int(root, "Host Write Odd Start Commands Percentage",
			(uint64_t)calc_percent((le64_to_cpu(perf->hw_os_cmds)), (le64_to_cpu(perf->hw_cmds))));
	json_object_add_value_int(root, "Host Write Odd End Commands",
			le64_to_cpu(perf->hw_oe_cmds));
	json_object_add_value_int(root, "Host Write Odd End Commands Percentage",
			(uint64_t)calc_percent((le64_to_cpu(perf->hw_oe_cmds)), (le64_to_cpu((perf->hw_cmds)))));
	json_object_add_value_int(root, "Host Write Commands Stalled",
		le64_to_cpu(perf->hw_st_cmds));
	json_object_add_value_int(root, "Host Write Commands Stalled Percentage",
		(uint64_t)calc_percent((le64_to_cpu(perf->hw_st_cmds)), (le64_to_cpu(perf->hw_cmds))));
	json_object_add_value_int(root, "NAND Read Commands",
		le64_to_cpu(perf->nr_cmds));
	json_object_add_value_int(root, "NAND Read Blocks Commands",
		le64_to_cpu(perf->nr_blks));
	json_object_add_value_int(root, "Average NAND Read Size",
		safe_div_fp((le64_to_cpu(perf->nr_blks)), (le64_to_cpu((perf->nr_cmds)))));
	json_object_add_value_int(root, "Nand Write Commands",
			le64_to_cpu(perf->nw_cmds));
	json_object_add_value_int(root, "NAND Write Blocks",
			le64_to_cpu(perf->nw_blks));
	json_object_add_value_int(root, "Average NAND Write Size",
			safe_div_fp((le64_to_cpu(perf->nw_blks)), (le64_to_cpu(perf->nw_cmds))));
	json_object_add_value_int(root, "NAND Read Before Written",
			le64_to_cpu(perf->nrbw));
	json_print_object(root, NULL);
	printf("\n");
	json_free_object(root);
}

static int wdc_print_log(struct wdc_ssd_perf_stats *perf, int fmt)
{
	if (!perf) {
		fprintf(stderr, "ERROR : WDC : Invalid buffer to read perf stats\n");
		return -1;
	}
	switch (fmt) {
	case NORMAL:
		wdc_print_log_normal(perf);
		break;
	case JSON:
		wdc_print_log_json(perf);
		break;
	}
	return 0;
}

static void wdc_print_ca_log_normal(struct wdc_ssd_ca_perf_stats *perf)
{
	uint64_t converted = 0;

	printf("  CA Log Page Performance Statistics :- \n");
	printf("  NAND Bytes Written                             %20"PRIu64 "%20"PRIu64"\n",
			le64_to_cpu(perf->nand_bytes_wr_hi), le64_to_cpu(perf->nand_bytes_wr_lo));
	printf("  NAND Bytes Read                                %20"PRIu64 "%20"PRIu64"\n",
			le64_to_cpu(perf->nand_bytes_rd_hi), le64_to_cpu(perf->nand_bytes_rd_lo));

	converted = le64_to_cpu(perf->nand_bad_block);
	printf("  NAND Bad Block Count (Normalized)              %20"PRIu64"\n",
			converted & 0xFFFF);
	printf("  NAND Bad Block Count (Raw)                     %20"PRIu64"\n",
			converted >> 16);

	printf("  Uncorrectable Read Count                       %20"PRIu64"\n",
			le64_to_cpu(perf->uncorr_read_count));
	printf("  Soft ECC Error Count                           %20"PRIu64"\n",
			le64_to_cpu(perf->ecc_error_count));
	printf("  SSD End to End Detected Correction Count       %20"PRIu32"\n",
			(uint32_t)le32_to_cpu(perf->ssd_detect_count));
	printf("  SSD End to End Corrected Correction Count      %20"PRIu32"\n",
			(uint32_t)le32_to_cpu(perf->ssd_correct_count));
	printf("  System Data Percent Used                       %20"PRIu32"%%\n",
			perf->data_percent_used);
	printf("  User Data Erase Counts Max                     %20"PRIu32"\n",
			(uint32_t)le32_to_cpu(perf->data_erase_max));
	printf("  User Data Erase Counts Min                     %20"PRIu32"\n",
			(uint32_t)le32_to_cpu(perf->data_erase_min));
	printf("  Refresh Count                                  %20"PRIu64"\n",
			le64_to_cpu(perf->refresh_count));

	converted = le64_to_cpu(perf->program_fail);
	printf("  Program Fail Count (Normalized)                %20"PRIu64"\n",
			converted & 0xFFFF);
	printf("  Program Fail Count (Raw)                       %20"PRIu64"\n",
			converted >> 16);

	converted = le64_to_cpu(perf->user_erase_fail);
	printf("  User Data Erase Fail Count (Normalized)        %20"PRIu64"\n",
			converted & 0xFFFF);
	printf("  User Data Erase Fail Count (Raw)               %20"PRIu64"\n",
			converted >> 16);

	converted = le64_to_cpu(perf->system_erase_fail);
	printf("  System Area Erase Fail Count (Normalized)      %20"PRIu64"\n",
			converted & 0xFFFF);
	printf("  System Area Erase Fail Count (Raw)             %20"PRIu64"\n",
			converted >> 16);

	printf("  Thermal Throttling Status                      %20"PRIu8"\n",
			perf->thermal_throttle_status);
	printf("  Thermal Throttling Count                       %20"PRIu8"\n",
			perf->thermal_throttle_count);
	printf("  PCIe Correctable Error Count                   %20"PRIu64"\n",
			le64_to_cpu(perf->pcie_corr_error));
	printf("  Incomplete Shutdown Count                      %20"PRIu32"\n",
			(uint32_t)le32_to_cpu(perf->incomplete_shutdown_count));
	printf("  Percent Free Blocks                            %20"PRIu32"%%\n",
			perf->percent_free_blocks);
}

static void wdc_print_ca_log_json(struct wdc_ssd_ca_perf_stats *perf)
{
	struct json_object *root;
	uint64_t converted = 0;

	root = json_create_object();
	json_object_add_value_int(root, "NAND Bytes Written Hi", le64_to_cpu(perf->nand_bytes_wr_hi));
	json_object_add_value_int(root, "NAND Bytes Written Lo", le64_to_cpu(perf->nand_bytes_wr_lo));
	json_object_add_value_int(root, "NAND Bytes Read Hi", le64_to_cpu(perf->nand_bytes_rd_hi));
	json_object_add_value_int(root, "NAND Bytes Read Lo", le64_to_cpu(perf->nand_bytes_rd_lo));

	converted = le64_to_cpu(perf->nand_bad_block);
	json_object_add_value_int(root, "NAND Bad Block Count (Normalized)",
			converted & 0xFFFF);
	json_object_add_value_int(root, "NAND Bad Block Count (Raw)",
			converted >> 16);

	json_object_add_value_int(root, "Uncorrectable Read Count", le64_to_cpu(perf->uncorr_read_count));
	json_object_add_value_int(root, "Soft ECC Error Count",	le64_to_cpu(perf->ecc_error_count));
	json_object_add_value_int(root, "SSD End to End Detected Correction Count",
			le32_to_cpu(perf->ssd_detect_count));
	json_object_add_value_int(root, "SSD End to End Corrected Correction Count",
			le32_to_cpu(perf->ssd_correct_count));
	json_object_add_value_int(root, "System Data Percent Used",
			perf->data_percent_used);
	json_object_add_value_int(root, "User Data Erase Counts Max",
			le32_to_cpu(perf->data_erase_max));
	json_object_add_value_int(root, "User Data Erase Counts Min",
			le32_to_cpu(perf->data_erase_min));
	json_object_add_value_int(root, "Refresh Count", le64_to_cpu(perf->refresh_count));

	converted = le64_to_cpu(perf->program_fail);
	json_object_add_value_int(root, "Program Fail Count (Normalized)",
			converted & 0xFFFF);
	json_object_add_value_int(root, "Program Fail Count (Raw)",
			converted >> 16);

	converted = le64_to_cpu(perf->user_erase_fail);
	json_object_add_value_int(root, "User Data Erase Fail Count (Normalized)",
			converted & 0xFFFF);
	json_object_add_value_int(root, "User Data Erase Fail Count (Raw)",
			converted >> 16);

	converted = le64_to_cpu(perf->system_erase_fail);
	json_object_add_value_int(root, "System Area Erase Fail Count (Normalized)",
			converted & 0xFFFF);
	json_object_add_value_int(root, "System Area Erase Fail Count (Raw)",
			converted >> 16);

	json_object_add_value_int(root, "Thermal Throttling Status",
			perf->thermal_throttle_status);
	json_object_add_value_int(root, "Thermal Throttling Count",
			perf->thermal_throttle_count);
	json_object_add_value_int(root, "PCIe Correctable Error", le64_to_cpu(perf->pcie_corr_error));
	json_object_add_value_int(root, "Incomplete Shutdown Counte", le32_to_cpu(perf->incomplete_shutdown_count));
	json_object_add_value_int(root, "Percent Free Blocks", perf->percent_free_blocks);
	json_print_object(root, NULL);
	printf("\n");
	json_free_object(root);
}

static void wdc_print_d0_log_normal(struct wdc_ssd_d0_smart_log *perf)
{
	printf("  D0 Smart Log Page Statistics :- \n");
	printf("  Lifetime Reallocated Erase Block Count	 %20"PRIu32"\n",
			(uint32_t)le32_to_cpu(perf->lifetime_realloc_erase_block_count));
	printf("  Lifetime Power on Hours			 %20"PRIu32"\n",
			(uint32_t)le32_to_cpu(perf->lifetime_power_on_hours));
	printf("  Lifetime UECC Count	                         %20"PRIu32"\n",
			(uint32_t)le32_to_cpu(perf->lifetime_uecc_count));
	printf("  Lifetime Write Amplification Factor	         %20"PRIu32"\n",
			(uint32_t)le32_to_cpu(perf->lifetime_wrt_amp_factor));
	printf("  Trailing Hour Write Amplification Factor  	 %20"PRIu32"\n",
			(uint32_t)le32_to_cpu(perf->trailing_hr_wrt_amp_factor));
	printf("  Reserve Erase Block Count	                 %20"PRIu32"\n",
			(uint32_t)le32_to_cpu(perf->reserve_erase_block_count));
	printf("  Lifetime Program Fail Count	     	         %20"PRIu32"\n",
			(uint32_t)le32_to_cpu(perf->lifetime_program_fail_count));
	printf("  Lifetime Block Erase Fail Count		 %20"PRIu32"\n",
			(uint32_t)le32_to_cpu(perf->lifetime_block_erase_fail_count));
	printf("  Lifetime Die Failure Count	                 %20"PRIu32"\n",
			(uint32_t)le32_to_cpu(perf->lifetime_die_failure_count));
	printf("  Lifetime Link Rate Downgrade Count	         %20"PRIu32"\n",
			(uint32_t)le32_to_cpu(perf->lifetime_link_rate_downgrade_count));
	printf("  Lifetime Clean Shutdown Count on Power Loss	 %20"PRIu32"\n",
			(uint32_t)le32_to_cpu(perf->lifetime_clean_shutdown_count));
	printf("  Lifetime Unclean Shutdowns on Power Loss	 %20"PRIu32"\n",
			(uint32_t)le32_to_cpu(perf->lifetime_unclean_shutdown_count));
	printf("  Current Temperature 	                         %20"PRIu32"\n",
			(uint32_t)le32_to_cpu(perf->current_temp));
	printf("  Max Recorded Temperature			 %20"PRIu32"\n",
			(uint32_t)le32_to_cpu(perf->max_recorded_temp));
	printf("  Lifetime Retired Block Count	                 %20"PRIu32"\n",
			(uint32_t)le32_to_cpu(perf->lifetime_retired_block_count));
	printf("  Lifetime Read Disturb Reallocation Events	 %20"PRIu32"\n",
			(uint32_t)le32_to_cpu(perf->lifetime_read_disturb_realloc_events));
	printf("  Lifetime NAND Writes	                         %20"PRIu64"\n",
			le64_to_cpu(perf->lifetime_nand_writes));
	printf("  Capacitor Health			 	 %20"PRIu32"%%\n",
			(uint32_t)le32_to_cpu(perf->capacitor_health));
	printf("  Lifetime User Writes	                         %20"PRIu64"\n",
			le64_to_cpu(perf->lifetime_user_writes));
	printf("  Lifetime User Reads	                         %20"PRIu64"\n",
			le64_to_cpu(perf->lifetime_user_reads));
	printf("  Lifetime Thermal Throttle Activations	         %20"PRIu32"\n",
			(uint32_t)le32_to_cpu(perf->lifetime_thermal_throttle_act));
	printf("  Percentage of P/E Cycles Remaining             %20"PRIu32"%%\n",
			(uint32_t)le32_to_cpu(perf->percentage_pe_cycles_remaining));
}

static void wdc_print_d0_log_json(struct wdc_ssd_d0_smart_log *perf)
{
	struct json_object *root;

	root = json_create_object();
	json_object_add_value_int(root, "Lifetime Reallocated Erase Block Count",
			le32_to_cpu(perf->lifetime_realloc_erase_block_count));
	json_object_add_value_int(root, "Lifetime Power on Hours",
			le32_to_cpu(perf->lifetime_power_on_hours));
	json_object_add_value_int(root, "Lifetime UECC Count",
			le32_to_cpu(perf->lifetime_uecc_count));
	json_object_add_value_int(root, "Lifetime Write Amplification Factor",
			le32_to_cpu(perf->lifetime_wrt_amp_factor));
	json_object_add_value_int(root, "Trailing Hour Write Amplification Factor",
			le32_to_cpu(perf->trailing_hr_wrt_amp_factor));
	json_object_add_value_int(root, "Reserve Erase Block Count",
			le32_to_cpu(perf->reserve_erase_block_count));
	json_object_add_value_int(root, "Lifetime Program Fail Count",
			le32_to_cpu(perf->lifetime_program_fail_count));
	json_object_add_value_int(root, "Lifetime Block Erase Fail Count",
			le32_to_cpu(perf->lifetime_block_erase_fail_count));
	json_object_add_value_int(root, "Lifetime Die Failure Count",
			le32_to_cpu(perf->lifetime_die_failure_count));
	json_object_add_value_int(root, "Lifetime Link Rate Downgrade Count",
			le32_to_cpu(perf->lifetime_link_rate_downgrade_count));
	json_object_add_value_int(root, "Lifetime Clean Shutdown Count on Power Loss",
			le32_to_cpu(perf->lifetime_clean_shutdown_count));
	json_object_add_value_int(root, "Lifetime Unclean Shutdowns on Power Loss",
			le32_to_cpu(perf->lifetime_unclean_shutdown_count));
	json_object_add_value_int(root, "Current Temperature",
			le32_to_cpu(perf->current_temp));
	json_object_add_value_int(root, "Max Recorded Temperature",
			le32_to_cpu(perf->max_recorded_temp));
	json_object_add_value_int(root, "Lifetime Retired Block Count",
			le32_to_cpu(perf->lifetime_retired_block_count));
	json_object_add_value_int(root, "Lifetime Read Disturb Reallocation Events",
			le32_to_cpu(perf->lifetime_read_disturb_realloc_events));
	json_object_add_value_int(root, "Lifetime NAND Writes",
			le64_to_cpu(perf->lifetime_nand_writes));
	json_object_add_value_int(root, "Capacitor Health",
			le32_to_cpu(perf->capacitor_health));
	json_object_add_value_int(root, "Lifetime User Writes",
			le64_to_cpu(perf->lifetime_user_writes));
	json_object_add_value_int(root, "Lifetime User Reads",
			le64_to_cpu(perf->lifetime_user_reads));
	json_object_add_value_int(root, "Lifetime Thermal Throttle Activations",
			le32_to_cpu(perf->lifetime_thermal_throttle_act));
	json_object_add_value_int(root, "Percentage of P/E Cycles Remaining",
			le32_to_cpu(perf->percentage_pe_cycles_remaining));

	json_print_object(root, NULL);
	printf("\n");
	json_free_object(root);
}

static void wdc_get_commit_action_bin(__u8 commit_action_type, char *action_bin)
{

	switch (commit_action_type)
	{
	case(0):
		strcpy(action_bin, "000b");
		break;
	case(1):
		strcpy(action_bin, "001b");
        break;
	case(2):
		strcpy(action_bin, "010b");
    	break;
	case(3):
		strcpy(action_bin, "011b");
    	break;
	case(4):
		strcpy(action_bin, "100b");
	    break;
	case(5):
		strcpy(action_bin, "101b");
	    break;
	case(6):
		strcpy(action_bin, "110b");
	    break;
	case(7):
        strcpy(action_bin, "111b");
    	break;
	default:
		strcpy(action_bin, "INVALID");
	}

}

static void wdc_print_fw_act_history_log_normal(struct wdc_fw_act_history_log_entry *fw_act_history_entry,
		int num_entries)
{
	int i;
	char current_fw[9];
	char new_fw[9];
	char commit_action_bin[8];
	memset((void *)current_fw, 0, 9);
	memset((void *)new_fw, 0, 9);
	memset((void *)commit_action_bin, 0, 8);
	char *null_fw = "--------";


	printf("  Firmware Activate History Log \n");
	printf("         Power on Hour   Power Cycle   Current     New                               \n");
	printf("  Entry    hh:mm:ss      Count         Firmware    Firmware    Slot   Action  Result \n");
	printf("  -----  --------------  ------------  ----------  ----------  -----  ------  -------\n");

	for (i = 0; i < num_entries; i++) {
		memcpy(current_fw, (char *)&(fw_act_history_entry->current_fw_version), 8);
		if (strlen((char *)&(fw_act_history_entry->new_fw_version)) > 1)
			memcpy(new_fw, (char *)&(fw_act_history_entry->new_fw_version), 8);
		else
			memcpy(new_fw, null_fw, 8);

		printf("%5"PRIu32"", (uint32_t)le32_to_cpu(fw_act_history_entry->entry_num));
		printf("       ");
		printf("%02d:%02d:%02d", (int)(le64_to_cpu(fw_act_history_entry->power_on_seconds)/3600),
				(int)((le64_to_cpu(fw_act_history_entry->power_on_seconds)%3600)/60),
				(int)(le64_to_cpu(fw_act_history_entry->power_on_seconds)%60));
		printf("       ");
		printf("%8"PRIu32"", (uint32_t)le32_to_cpu(fw_act_history_entry->power_cycle_count));
		printf("     ");
		printf("%s", (char *)current_fw);
		printf("    ");
		printf("%s", (char *)new_fw);
		printf("     ");
		printf("%2"PRIu8"", (uint8_t)fw_act_history_entry->slot_number);
		printf("  ");
		wdc_get_commit_action_bin(fw_act_history_entry->commit_action_type,(char *)&commit_action_bin);
		printf("  %s", (char *)commit_action_bin);
		printf("   ");
		if (le16_to_cpu(fw_act_history_entry->result) == 0)
			printf("pass");
		else
            printf("fail #%d", (uint16_t)le16_to_cpu(fw_act_history_entry->result));

		printf("\n");

		fw_act_history_entry++;
	}
}

static void wdc_print_fw_act_history_log_json(struct wdc_fw_act_history_log_entry *fw_act_history_entry,
		int num_entries)
{
	struct json_object *root;
	int i;
	char current_fw[9];
	char new_fw[9];
	char commit_action_bin[8];
	char fail_str[32];
	char time_str[9];
	memset((void *)current_fw, 0, 9);
	memset((void *)new_fw, 0, 9);
	memset((void *)commit_action_bin, 0, 8);
	memset((void *)time_str, 0, 9);
	memset((void *)fail_str, 0, 11);
	char *null_fw = "--------";

	root = json_create_object();

	for (i = 0; i < num_entries; i++) {
		memcpy(current_fw, (char *)&(fw_act_history_entry->current_fw_version), 8);
		if (strlen((char *)&(fw_act_history_entry->new_fw_version)) > 1)
		    memcpy(new_fw, (char *)&(fw_act_history_entry->new_fw_version), 8);
		else
			memcpy(new_fw, null_fw, 8);

		json_object_add_value_int(root, "Entry",
			le32_to_cpu(fw_act_history_entry->entry_num));

		sprintf((char *)time_str, "%02d:%02d:%02d", (int)(le64_to_cpu(fw_act_history_entry->power_on_seconds)/3600),
				(int)((le64_to_cpu(fw_act_history_entry->power_on_seconds)%3600)/60),
				(int)(le64_to_cpu(fw_act_history_entry->power_on_seconds)%60));
		json_object_add_value_string(root, "Power on Hour", time_str);

		json_object_add_value_int(root, "Power Cycle Count",
			le32_to_cpu(fw_act_history_entry->power_cycle_count));
		json_object_add_value_string(root, "Current Firmware",
				current_fw);
		json_object_add_value_string(root, "New Firmware",
				new_fw);
		json_object_add_value_int(root, "Slot",
			fw_act_history_entry->slot_number);

		wdc_get_commit_action_bin(fw_act_history_entry->commit_action_type,(char *)&commit_action_bin);
		json_object_add_value_string(root, "Action", commit_action_bin);

		if (le16_to_cpu(fw_act_history_entry->result) == 0)
			json_object_add_value_string(root, "Result", "pass");
		else {
			sprintf((char *)fail_str, "fail #%d", (int)(le16_to_cpu(fw_act_history_entry->result)));
			json_object_add_value_string(root, "Result", fail_str);
		}

		fw_act_history_entry++;
	}

	json_print_object(root, NULL);
	printf("\n");

	json_free_object(root);
}

static int wdc_print_ca_log(struct wdc_ssd_ca_perf_stats *perf, int fmt)
{
	if (!perf) {
		fprintf(stderr, "ERROR : WDC : Invalid buffer to read perf stats\n");
		return -1;
	}
	switch (fmt) {
	case NORMAL:
		wdc_print_ca_log_normal(perf);
		break;
	case JSON:
		wdc_print_ca_log_json(perf);
		break;
	}
	return 0;
}

static int wdc_print_d0_log(struct wdc_ssd_d0_smart_log *perf, int fmt)
{
	if (!perf) {
		fprintf(stderr, "ERROR : WDC : Invalid buffer to read perf stats\n");
		return -1;
	}
	switch (fmt) {
	case NORMAL:
		wdc_print_d0_log_normal(perf);
		break;
	case JSON:
		wdc_print_d0_log_json(perf);
		break;
	}
	return 0;
}

static int wdc_print_fw_act_history_log(struct wdc_fw_act_history_log_entry *fw_act_history_entries,
		int num_entries,
		int fmt)
{
	if (!fw_act_history_entries) {
		fprintf(stderr, "ERROR : WDC : Invalid buffer to read fw activate history entries\n");
		return -1;
	}

	switch (fmt) {
	case NORMAL:
		wdc_print_fw_act_history_log_normal(fw_act_history_entries, num_entries);
		break;
	case JSON:
		wdc_print_fw_act_history_log_json(fw_act_history_entries, num_entries);
		break;
	}
	return 0;
}

static int wdc_get_ca_log_page(int fd, char *format)
{
	int ret = 0;
	int fmt = -1;
	__u8 *data;
	struct wdc_ssd_ca_perf_stats *perf;

	if (!wdc_check_device(fd))
		return -1;
	fmt = validate_output_format(format);
	if (fmt < 0) {
		fprintf(stderr, "ERROR : WDC : invalid output format\n");
		return fmt;
	}

	/* verify the 0xCA log page is supported */
	if (wdc_nvme_check_supported_log_page(fd, WDC_NVME_GET_DEVICE_INFO_LOG_OPCODE) == false) {
		fprintf(stderr, "ERROR : WDC : 0xCA Log Page not supported\n");
		return -1;
	}

	if ((data = (__u8*) malloc(sizeof (__u8) * WDC_CA_LOG_BUF_LEN)) == NULL) {
		fprintf(stderr, "ERROR : WDC : malloc : %s\n", strerror(errno));
		return -1;
	}
	memset(data, 0, sizeof (__u8) * WDC_CA_LOG_BUF_LEN);

	ret = nvme_get_log(fd, 0xFFFFFFFF, WDC_NVME_GET_DEVICE_INFO_LOG_OPCODE,
			   false, WDC_CA_LOG_BUF_LEN, data);
	if (strcmp(format, "json"))
		fprintf(stderr, "NVMe Status:%s(%x)\n", nvme_status_to_string(ret), ret);

	if (ret == 0) {
		/* parse the data */
		perf = (struct wdc_ssd_ca_perf_stats *)(data);
		ret = wdc_print_ca_log(perf, fmt);
	} else {
		fprintf(stderr, "ERROR : WDC : Unable to read CA Log Page data\n");
		ret = -1;
	}

	free(data);
	return ret;
}

static int wdc_get_c1_log_page(int fd, char *format, uint8_t interval)
{
	int ret = 0;
	int fmt = -1;
	__u8 *data;
	__u8 *p;
	int i;
	int skip_cnt = 4;
	int total_subpages;
	struct wdc_log_page_header *l;
	struct wdc_log_page_subpage_header *sph;
	struct wdc_ssd_perf_stats *perf;

	if (!wdc_check_device(fd))
		return -1;
	fmt = validate_output_format(format);
	if (fmt < 0) {
		fprintf(stderr, "ERROR : WDC : invalid output format\n");
		return fmt;
	}

	if (interval < 1 || interval > 15) {
		fprintf(stderr, "ERROR : WDC : interval out of range [1-15]\n");
		return -1;
	}

	if ((data = (__u8*) malloc(sizeof (__u8) * WDC_ADD_LOG_BUF_LEN)) == NULL) {
		fprintf(stderr, "ERROR : WDC : malloc : %s\n", strerror(errno));
		return -1;
	}
	memset(data, 0, sizeof (__u8) * WDC_ADD_LOG_BUF_LEN);

	ret = nvme_get_log(fd, 0x01, WDC_NVME_ADD_LOG_OPCODE, false,
			   WDC_ADD_LOG_BUF_LEN, data);
	if (strcmp(format, "json"))
		fprintf(stderr, "NVMe Status:%s(%x)\n", nvme_status_to_string(ret), ret);
	if (ret == 0) {
		l = (struct wdc_log_page_header*)data;
		total_subpages = l->num_subpages + WDC_NVME_GET_STAT_PERF_INTERVAL_LIFETIME - 1;
		for (i = 0, p = data + skip_cnt; i < total_subpages; i++, p += skip_cnt) {
			sph = (struct wdc_log_page_subpage_header *) p;
			if (sph->spcode == WDC_GET_LOG_PAGE_SSD_PERFORMANCE) {
				if (sph->pcset == interval) {
					perf = (struct wdc_ssd_perf_stats *) (p + 4);
					ret = wdc_print_log(perf, fmt);
					break;
				}
			}
			skip_cnt = le16_to_cpu(sph->subpage_length) + 4;
		}
		if (ret) {
			fprintf(stderr, "ERROR : WDC : Unable to read data from buffer\n");
		}
	}
	free(data);
	return ret;
}

static int wdc_get_d0_log_page(int fd, char *format)
{
	int ret = 0;
	int fmt = -1;
	__u8 *data;
	struct wdc_ssd_d0_smart_log *perf;

	if (!wdc_check_device(fd))
		return -1;
	fmt = validate_output_format(format);
	if (fmt < 0) {
		fprintf(stderr, "ERROR : WDC : invalid output format\n");
		return fmt;
	}

	/* verify the 0xD0 log page is supported */
	if (wdc_nvme_check_supported_log_page(fd, WDC_NVME_GET_VU_SMART_LOG_OPCODE) == false) {
		fprintf(stderr, "ERROR : WDC : 0xD0 Log Page not supported\n");
		return -1;
	}

	if ((data = (__u8*) malloc(sizeof (__u8) * WDC_NVME_VU_SMART_LOG_LEN)) == NULL) {
		fprintf(stderr, "ERROR : WDC : malloc : %s\n", strerror(errno));
		return -1;
	}
	memset(data, 0, sizeof (__u8) * WDC_NVME_VU_SMART_LOG_LEN);

	ret = nvme_get_log(fd, 0xFFFFFFFF, WDC_NVME_GET_VU_SMART_LOG_OPCODE,
			   false, WDC_NVME_VU_SMART_LOG_LEN, data);
	if (strcmp(format, "json"))
		fprintf(stderr, "NVMe Status:%s(%x)\n", nvme_status_to_string(ret), ret);

	if (ret == 0) {
		/* parse the data */
		perf = (struct wdc_ssd_d0_smart_log *)(data);
		ret = wdc_print_d0_log(perf, fmt);
	} else {
		fprintf(stderr, "ERROR : WDC : Unable to read D0 Log Page data\n");
		ret = -1;
	}

	free(data);
	return ret;
}

static int wdc_vs_smart_add_log(int argc, char **argv, struct command *command,
		struct plugin *plugin)
{
	const char *desc = "Retrieve additional performance statistics.";
	const char *interval = "Interval to read the statistics from [1, 15].";
	int fd;
	int ret = 0;
	__u64 capabilities = 0;

	struct config {
		uint8_t interval;
		int   vendor_specific;
		char *output_format;
	};

	struct config cfg = {
		.interval = 14,
		.output_format = "normal",
	};

	OPT_ARGS(opts) = {
		OPT_UINT("interval", 'i', &cfg.interval, interval),
		OPT_FMT("output-format", 'o', &cfg.output_format, "Output Format: normal|json"),
		OPT_END()
	};

	fd = parse_and_open(argc, argv, desc, opts, NULL, 0);
	if (fd < 0)
		return fd;

	capabilities = wdc_get_drive_capabilities(fd);

	if ((capabilities & WDC_DRIVE_CAP_SMART_LOG_MASK) == 0) {
		fprintf(stderr, "ERROR : WDC: unsupported device for this command\n");
		ret = -1;
		goto out;
	}

	if ((capabilities & (WDC_DRIVE_CAP_CA_LOG_PAGE)) == (WDC_DRIVE_CAP_CA_LOG_PAGE)) {
		/* Get the CA Log Page */
		ret = wdc_get_ca_log_page(fd, cfg.output_format);
		if (ret)
			fprintf(stderr, "ERROR : WDC : Failure reading the CA Log Page, ret = %d\n", ret);
	}
	if ((capabilities & WDC_DRIVE_CAP_C1_LOG_PAGE) == WDC_DRIVE_CAP_C1_LOG_PAGE) {
		/* Get the C1 Log Page */
		ret = wdc_get_c1_log_page(fd, cfg.output_format, cfg.interval);
		if (ret)
			fprintf(stderr, "ERROR : WDC : Failure reading the C1 Log Page, ret = %d\n", ret);
	}
	if ((capabilities & WDC_DRIVE_CAP_D0_LOG_PAGE) == WDC_DRIVE_CAP_D0_LOG_PAGE) {
		/* Get the D0 Log Page */
		ret = wdc_get_d0_log_page(fd, cfg.output_format);
		if (ret)
			fprintf(stderr, "ERROR : WDC : Failure reading the D0 Log Page, ret = %d\n", ret);
	}
out:
	return ret;
}

static int wdc_clear_pcie_correctable_errors(int argc, char **argv, struct command *command,
		struct plugin *plugin)
{
	char *desc = "Clear PCIE Correctable Errors.";
	int fd, ret;
	__u64 capabilities = 0;
	struct nvme_passthru_cmd admin_cmd;

	OPT_ARGS(opts) = {
		OPT_END()
	};

	fd = parse_and_open(argc, argv, desc, opts, NULL, 0);
	if (fd < 0)
		return fd;

	if (!wdc_check_device(fd)) {
		ret = -1;
		goto out;
	}

	capabilities = wdc_get_drive_capabilities(fd);
	if ((capabilities & WDC_DRIVE_CAP_CLEAR_PCIE) == 0) {
		fprintf(stderr, "ERROR : WDC: unsupported device for this command\n");
		ret = -1;
		goto out;
	}

	memset(&admin_cmd, 0, sizeof (admin_cmd));
	admin_cmd.opcode = WDC_NVME_CLEAR_PCIE_CORR_OPCODE;
	admin_cmd.cdw12 = ((WDC_NVME_CLEAR_PCIE_CORR_SUBCMD << WDC_NVME_SUBCMD_SHIFT) |
			WDC_NVME_CLEAR_PCIE_CORR_CMD);

	ret = nvme_submit_passthru(fd, NVME_IOCTL_ADMIN_CMD, &admin_cmd);
	fprintf(stderr, "NVMe Status:%s(%x)\n", nvme_status_to_string(ret), ret);
out:
	return ret;
}
static int wdc_drive_status(int argc, char **argv, struct command *command,
		struct plugin *plugin)
{
	char *desc = "Get Drive Status.";
	int fd;
	int ret = -1;
	__le32 system_eol_state;
	__le32 user_eol_state;
	__le32 format_corrupt_reason = cpu_to_le32(0xFFFFFFFF);
	__le32 eol_status;
	__le32 assert_status = cpu_to_le32(0xFFFFFFFF);
	__le32 thermal_status = cpu_to_le32(0xFFFFFFFF);
	__u64 capabilities = 0;

	OPT_ARGS(opts) = {
		OPT_END()
	};

	fd = parse_and_open(argc, argv, desc, opts, NULL, 0);
	if (fd < 0)
		return fd;

	capabilities = wdc_get_drive_capabilities(fd);
	if ((capabilities & WDC_DRIVE_CAP_DRIVE_STATUS) != WDC_DRIVE_CAP_DRIVE_STATUS) {
		fprintf(stderr, "ERROR : WDC: unsupported device for this command\n");
		ret = -1;
		goto out;
	}

	/* verify the 0xC2 Device Manageability log page is supported */
	if (wdc_nvme_check_supported_log_page(fd, WDC_NVME_GET_DEV_MGMNT_LOG_PAGE_OPCODE) == false) {
		fprintf(stderr, "ERROR : WDC : 0xC2 Log Page not supported\n");
		ret = -1;
		goto out;
	}

	/* Get the assert dump present status */
	if (!wdc_nvme_get_dev_status_log_data(fd, &assert_status,
			WDC_C2_ASSERT_DUMP_PRESENT_ID))
		fprintf(stderr, "ERROR : WDC : Get Assert Status Failed\n");

	/* Get the thermal throttling status */
	if (!wdc_nvme_get_dev_status_log_data(fd, &thermal_status,
			WDC_C2_THERMAL_THROTTLE_STATUS_ID))
		fprintf(stderr, "ERROR : WDC : Get Thermal Throttling Status Failed\n");

	/* Get EOL status */
	if (!wdc_nvme_get_dev_status_log_data(fd, &eol_status,
			WDC_C2_USER_EOL_STATUS_ID)) {
		fprintf(stderr, "ERROR : WDC : Get User EOL Status Failed\n");
		eol_status = cpu_to_le32(-1);
	}

	/* Get Customer EOL state */
	if (!wdc_nvme_get_dev_status_log_data(fd, &user_eol_state,
			WDC_C2_USER_EOL_STATE_ID))
		fprintf(stderr, "ERROR : WDC : Get User EOL State Failed\n");

	/* Get System EOL state*/
	if (!wdc_nvme_get_dev_status_log_data(fd, &system_eol_state,
			WDC_C2_SYSTEM_EOL_STATE_ID))
		fprintf(stderr, "ERROR : WDC : Get System EOL State Failed\n");

	/* Get format corrupt reason*/
	if (!wdc_nvme_get_dev_status_log_data(fd, &format_corrupt_reason,
			WDC_C2_FORMAT_CORRUPT_REASON_ID))
		fprintf(stderr, "ERROR : WDC : Get Format Corrupt Reason Failed\n");

	printf("  Drive Status :- \n");
	if (le32_to_cpu(eol_status) >= 0) {
		printf("  Percent Used:				%"PRIu32"%%\n",
				le32_to_cpu(eol_status));
	}
	else
		printf("  Percent Used:				Unknown\n");
	if (system_eol_state == WDC_EOL_STATUS_NORMAL && user_eol_state == WDC_EOL_STATUS_NORMAL)
		printf("  Drive Life Status:			Normal\n");
	else if (system_eol_state == WDC_EOL_STATUS_END_OF_LIFE || user_eol_state == WDC_EOL_STATUS_END_OF_LIFE)
		printf("  Drive Life Status:	  		End Of Life\n");
	else if (system_eol_state == WDC_EOL_STATUS_READ_ONLY || user_eol_state == WDC_EOL_STATUS_READ_ONLY)
		printf("  Drive Life Status:	  		Read Only\n");
	else
		printf("  Drive Life Status:			Unknown : 0x%08x/0x%08x\n",
				le32_to_cpu(user_eol_state), le32_to_cpu(system_eol_state));

	if (assert_status == WDC_ASSERT_DUMP_PRESENT)
		printf("  Assert Dump Status:			Present\n");
	else if (assert_status == WDC_ASSERT_DUMP_NOT_PRESENT)
		printf("  Assert Dump Status:			Not Present\n");
	else
		printf("  Assert Dump Status:			Unknown : 0x%08x\n", le32_to_cpu(assert_status));

	if (thermal_status == WDC_THERMAL_THROTTLING_OFF)
		printf("  Thermal Throttling Status:		Off\n");
	else if (thermal_status == WDC_THERMAL_THROTTLING_ON)
		printf("  Thermal Throttling Status:		On\n");
	else if (thermal_status == WDC_THERMAL_THROTTLING_UNAVAILABLE)
		printf("  Thermal Throttling Status:		Unavailable\n");
	else
		printf("  Thermal Throttling Status:		Unknown : 0x%08x\n", le32_to_cpu(thermal_status));

	if (format_corrupt_reason == WDC_FORMAT_NOT_CORRUPT)
		printf("  Format Corrupt Reason:		Format Not Corrupted\n");
	else if (format_corrupt_reason == WDC_FORMAT_CORRUPT_FW_ASSERT)
		printf("  Format Corrupt Reason:	        Format Corrupt due to FW Assert\n");
	else if (format_corrupt_reason == WDC_FORMAT_CORRUPT_UNKNOWN)
		printf("  Format Corrupt Reason:	        Format Corrupt for Unknown Reason\n");
	else
		printf("  Format Corrupt Reason:	        Unknown : 0x%08x\n", le32_to_cpu(format_corrupt_reason));

out:
	return ret;
}

static int wdc_clear_assert_dump(int argc, char **argv, struct command *command,
		struct plugin *plugin)
{
	char *desc = "Clear Assert Dump Present Status.";
	int fd;
	int ret = -1;
	__le32 assert_status = cpu_to_le32(0xFFFFFFFF);
	__u64 capabilities = 0;
	struct nvme_passthru_cmd admin_cmd;

	OPT_ARGS(opts) = {
		OPT_END()
	};

	fd = parse_and_open(argc, argv, desc, opts, NULL, 0);
	if (fd < 0)
		return fd;

	capabilities = wdc_get_drive_capabilities(fd);
	if ((capabilities & WDC_DRIVE_CAP_CLEAR_ASSERT) != WDC_DRIVE_CAP_CLEAR_ASSERT) {
		fprintf(stderr, "ERROR : WDC: unsupported device for this command\n");
		ret = -1;
		goto out;
	}
	if (!wdc_nvme_get_dev_status_log_data(fd, &assert_status,
			WDC_C2_ASSERT_DUMP_PRESENT_ID)) {
		fprintf(stderr, "ERROR : WDC : Get Assert Status Failed\n");
		ret = -1;
		goto out;
	}

	/* Get the assert dump present status */
	if (assert_status == WDC_ASSERT_DUMP_PRESENT) {
		memset(&admin_cmd, 0, sizeof (admin_cmd));
		admin_cmd.opcode = WDC_NVME_CLEAR_ASSERT_DUMP_OPCODE;
		admin_cmd.cdw12 = ((WDC_NVME_CLEAR_ASSERT_DUMP_SUBCMD << WDC_NVME_SUBCMD_SHIFT) |
				WDC_NVME_CLEAR_ASSERT_DUMP_CMD);

		ret = nvme_submit_passthru(fd, NVME_IOCTL_ADMIN_CMD, &admin_cmd);
		fprintf(stderr, "NVMe Status:%s(%x)\n", nvme_status_to_string(ret), ret);
	} else
		fprintf(stderr, "INFO : WDC : No Assert Dump Present\n");

out:
	return ret;
}

static int wdc_get_fw_act_history(int fd, char *format)
{
	int ret = 0;
	int fmt = -1;
	__u8 *data;
	struct wdc_fw_act_history_log_hdr *fw_act_history_hdr;
	struct wdc_fw_act_history_log_entry *fw_act_history_entry;

	if (!wdc_check_device(fd))
		return -1;

	fmt = validate_output_format(format);
	if (fmt < 0) {
		fprintf(stderr, "ERROR : WDC : invalid output format\n");
		return fmt;
	}

	/* verify the FW Activate History log page is supported */
	if (wdc_nvme_check_supported_log_page(fd, WDC_NVME_GET_FW_ACT_HISTORY_LOG_ID) == false) {
		fprintf(stderr, "ERROR : WDC : %d Log Page not supported\n", WDC_NVME_GET_FW_ACT_HISTORY_LOG_ID);
		return -1;
	}

	if ((data = (__u8*) malloc(sizeof (__u8) * WDC_FW_ACT_HISTORY_LOG_BUF_LEN)) == NULL) {
		fprintf(stderr, "ERROR : WDC : malloc : %s\n", strerror(errno));
		return -1;
	}

	memset(data, 0, sizeof (__u8) * WDC_FW_ACT_HISTORY_LOG_BUF_LEN);

	ret = nvme_get_log(fd, 0xFFFFFFFF, WDC_NVME_GET_FW_ACT_HISTORY_LOG_ID,
			   false, WDC_FW_ACT_HISTORY_LOG_BUF_LEN, data);

	if (strcmp(format, "json"))
		fprintf(stderr, "NVMe Status:%s(%x)\n", nvme_status_to_string(ret), ret);

	if (ret == 0) {
		/* parse the data */
		fw_act_history_hdr = (struct wdc_fw_act_history_log_hdr *)(data);
		fw_act_history_entry = (struct wdc_fw_act_history_log_entry *)(data + sizeof(struct wdc_fw_act_history_log_hdr));

		if (fw_act_history_hdr->num_entries > 0)
			ret = wdc_print_fw_act_history_log(fw_act_history_entry, fw_act_history_hdr->num_entries, fmt);
		else
			fprintf(stderr, "INFO : WDC : No entries found in FW Activate History Log Page\n");
	} else {
		fprintf(stderr, "ERROR : WDC : Unable to read FW Activate History Log Page data\n");
		ret = -1;
	}

	free(data);
	return ret;
}

static int wdc_vs_fw_activate_history(int argc, char **argv, struct command *command,
		struct plugin *plugin)
{
	int fd;
	int ret = 0;
	__u64 capabilities = 0;
	const char *desc = "Retrieve FW activate history table.";


	struct config {
		char *output_format;
	};

	struct config cfg = {
		.output_format = "normal",
	};

	OPT_ARGS(opts) = {
		OPT_FMT("output-format", 'o', &cfg.output_format, "Output Format: normal|json"),
		OPT_END()
	};

	fd = parse_and_open(argc, argv, desc, opts, NULL, 0);

	if (fd < 0)
		return fd;

	capabilities = wdc_get_drive_capabilities(fd);

	if ((capabilities & WDC_DRIVE_CAP_FW_ACTIVATE_HISTORY) == WDC_DRIVE_CAP_FW_ACTIVATE_HISTORY) {
		ret = wdc_get_fw_act_history(fd, cfg.output_format);
		if (ret)
			fprintf(stderr, "ERROR : WDC : Failure reading the FW Activate History, ret = %d\n", ret);
	} else {
		fprintf(stderr, "ERROR : WDC: unsupported device for this command\n");
		ret = -1;
	}

	return ret;
}

static int wdc_clear_fw_activate_history(int argc, char **argv, struct command *command,
		struct plugin *plugin)
{
	char *desc = "Clear FW activate history table.";
	int fd;
	int ret = -1;
	__u64 capabilities = 0;
	struct nvme_passthru_cmd admin_cmd;

	OPT_ARGS(opts) = {
		OPT_END()
	};

	fd = parse_and_open(argc, argv, desc, opts, NULL, 0);
	if (fd < 0)
		return fd;

	capabilities = wdc_get_drive_capabilities(fd);
	if ((capabilities & WDC_DRIVE_CAP_CLEAR_FW_ACT_HISTORY) != WDC_DRIVE_CAP_CLEAR_FW_ACT_HISTORY) {
		fprintf(stderr, "ERROR : WDC: unsupported device for this command\n");
		ret = -1;
		goto out;
	}

	memset(&admin_cmd, 0, sizeof (admin_cmd));
	admin_cmd.opcode = WDC_NVME_CLEAR_FW_ACT_HIST_OPCODE;
	admin_cmd.cdw12 = ((WDC_NVME_CLEAR_FW_ACT_HIST_SUBCMD << WDC_NVME_SUBCMD_SHIFT) |
			WDC_NVME_CLEAR_FW_ACT_HIST_CMD);

	ret = nvme_submit_passthru(fd, NVME_IOCTL_ADMIN_CMD, &admin_cmd);
	fprintf(stderr, "NVMe Status:%s(%x)\n", nvme_status_to_string(ret), ret);

out:
	return ret;
}

static int wdc_get_serial_and_fw_rev(int fd, char *sn, char *fw_rev)
{
	int i;
	int ret;
	struct nvme_id_ctrl ctrl;

	i = sizeof (ctrl.sn) - 1;
	memset(sn, 0, WDC_SERIAL_NO_LEN);
	memset(fw_rev, 0, WDC_NVME_FIRMWARE_REV_LEN);
	memset(&ctrl, 0, sizeof (struct nvme_id_ctrl));
	ret = nvme_identify_ctrl(fd, &ctrl);
	if (ret) {
		fprintf(stderr, "ERROR : WDC : nvme_identify_ctrl() failed "
				"0x%x\n", ret);
		return -1;
	}
	/* Remove trailing spaces from the name */
	while (i && ctrl.sn[i] == ' ') {
		ctrl.sn[i] = '\0';
		i--;
	}
	snprintf(sn, WDC_SERIAL_NO_LEN, "%s", ctrl.sn);
	snprintf(fw_rev, WDC_NVME_FIRMWARE_REV_LEN, "%s", ctrl.fr);

	return 0;
}

static int wdc_get_max_transfer_len(int fd, __u32 *maxTransferLen)
{
	int ret = 0;
	struct nvme_id_ctrl ctrl;

	__u32 maxTransferLenDevice = 0;

	memset(&ctrl, 0, sizeof (struct nvme_id_ctrl));
	ret = nvme_identify_ctrl(fd, &ctrl);
	if (ret) {
		fprintf(stderr, "ERROR : WDC : nvme_identify_ctrl() failed 0x%x\n", ret);
		return -1;
	}

	maxTransferLenDevice = (1 << ctrl.mdts) * getpagesize();
	*maxTransferLen = maxTransferLenDevice;

	return ret;
}

static int wdc_de_VU_read_size(int fd, __u32 fileId, __u16 spiDestn, __u32* logSize)
{
	int ret = WDC_STATUS_FAILURE;
	struct nvme_admin_cmd cmd;

	if(!fd || !logSize )
	{
		ret = WDC_STATUS_INVALID_PARAMETER;
		goto end;
	}

	memset(&cmd,0,sizeof(struct nvme_admin_cmd));
	cmd.opcode = WDC_DE_VU_READ_SIZE_OPCODE;
	cmd.nsid = WDC_DE_DEFAULT_NAMESPACE_ID;
	cmd.cdw13 = fileId<<16;
	cmd.cdw14 = spiDestn;

	ret = nvme_submit_passthru(fd, NVME_IOCTL_ADMIN_CMD, &cmd);

	if (!ret && logSize)
		*logSize = cmd.result;
	if( ret != WDC_STATUS_SUCCESS)
		fprintf(stderr, "ERROR : WDC : VUReadSize() failed, status:%s(0x%x)\n", nvme_status_to_string(ret), ret);

	end:
	return ret;
}

static int wdc_de_VU_read_buffer(int fd, __u32 fileId, __u16 spiDestn, __u32 offsetInDwords, __u8* dataBuffer, __u32* bufferSize)
{
	int ret = WDC_STATUS_FAILURE;
	struct nvme_admin_cmd cmd;
	__u32 noOfDwordExpected = 0;

	if(!fd || !dataBuffer || !bufferSize)
	{
		ret = WDC_STATUS_INVALID_PARAMETER;
		goto end;
	}

	memset(&cmd,0,sizeof(struct nvme_admin_cmd));
	noOfDwordExpected = *bufferSize/sizeof(__u32);
	cmd.opcode = WDC_DE_VU_READ_BUFFER_OPCODE;
	cmd.nsid = WDC_DE_DEFAULT_NAMESPACE_ID;
	cmd.cdw10 = noOfDwordExpected;
	cmd.cdw13 = fileId<<16;
	cmd.cdw14 = spiDestn;
	cmd.cdw15 = offsetInDwords;

	cmd.addr = (__u64)(__u64)(uintptr_t)dataBuffer;
	cmd.data_len = *bufferSize;

	ret = nvme_submit_passthru(fd, NVME_IOCTL_ADMIN_CMD, &cmd);

	if( ret != WDC_STATUS_SUCCESS)
		fprintf(stderr, "ERROR : WDC : VUReadBuffer() failed, status:%s(0x%x)\n", nvme_status_to_string(ret), ret);

	end:
	return ret;
}

static int wdc_get_log_dir_max_entries(int fd, __u32* maxNumOfEntries)
{
	int     		ret = WDC_STATUS_FAILURE;
	__u32           headerPayloadSize = 0;
	__u8*           fileIdOffsetsBuffer = NULL;
	__u32           fileIdOffsetsBufferSize = 0;
	__u32           fileNum = 0;
	__u16           fileOffset = 0;


	if (!fd || !maxNumOfEntries)
	{
		ret = WDC_STATUS_INVALID_PARAMETER;
		return ret;
	}
	/* 1.Get log directory first four bytes */
	if (WDC_STATUS_SUCCESS != (ret = wdc_de_VU_read_size(fd, 0, 5, (__u32*)&headerPayloadSize)))
	{
		fprintf(stderr, "ERROR : WDC : %s: Failed to get headerPayloadSize from file directory 0x%x\n",
				__func__, ret);
		goto end;
	}

	fileIdOffsetsBufferSize = WDC_DE_FILE_HEADER_SIZE + (headerPayloadSize * WDC_DE_FILE_OFFSET_SIZE);
	fileIdOffsetsBuffer = (__u8*)calloc(1, fileIdOffsetsBufferSize);

	/* 2.Read to get file offsets */
	if (WDC_STATUS_SUCCESS != (ret = wdc_de_VU_read_buffer(fd, 0, 5, 0, fileIdOffsetsBuffer, &fileIdOffsetsBufferSize)))
	{
		fprintf(stderr, "ERROR : WDC : %s: Failed to get fileIdOffsets from file directory 0x%x\n",
				__func__, ret);
		goto end;
	}
	/* 3.Determine valid entries */
	for (fileNum = 0; fileNum < (headerPayloadSize - WDC_DE_FILE_HEADER_SIZE) / WDC_DE_FILE_OFFSET_SIZE; fileNum++)
	{
		fileOffset = (fileIdOffsetsBuffer[WDC_DE_FILE_HEADER_SIZE + (fileNum * WDC_DE_FILE_OFFSET_SIZE)] << 8) +
				fileIdOffsetsBuffer[WDC_DE_FILE_HEADER_SIZE + (fileNum * WDC_DE_FILE_OFFSET_SIZE) + 1];
		if (!fileOffset)
			continue;
		(*maxNumOfEntries)++;
	}
	end:
	if (!fileIdOffsetsBuffer)
		free(fileIdOffsetsBuffer);
	return ret;
}

static WDC_DRIVE_ESSENTIAL_TYPE wdc_get_essential_type(__u8 fileName[])
{
	WDC_DRIVE_ESSENTIAL_TYPE essentialType = WDC_DE_TYPE_NONE;

	if (wdc_UtilsStrCompare((char*)fileName, WDC_DE_CORE_DUMP_FILE_NAME) == 0)
	{
		essentialType = WDC_DE_TYPE_DUMPSNAPSHOT;
	}
	else if (wdc_UtilsStrCompare((char*)fileName, WDC_DE_EVENT_LOG_FILE_NAME) == 0)
	{
		essentialType = WDC_DE_TYPE_EVENTLOG;
	}
	else if (wdc_UtilsStrCompare((char*)fileName, WDC_DE_MANUFACTURING_INFO_PAGE_FILE_NAME) == 0)
	{
		essentialType = WDC_DE_TYPE_NVME_MANF_INFO;
	}

	return essentialType;
}

static int wdc_fetch_log_directory(int fd, PWDC_DE_VU_LOG_DIRECTORY directory)
{
	int             ret = WDC_STATUS_FAILURE;
	__u8            *fileOffset = NULL;
	__u8            *fileDirectory = NULL;
	__u32           headerSize = 0;
	__u32           fileNum = 0, startIdx = 0;
	__u16           fileOffsetTemp = 0;
	__u32           entryId = 0;
	__u32           fileDirectorySize = 0;

	if (!fd || !directory) {
		ret = WDC_STATUS_INVALID_PARAMETER;
		goto end;
	}

	ret = wdc_de_VU_read_size(fd, 0, 5, &fileDirectorySize);
	if (WDC_STATUS_SUCCESS != ret) {
		fprintf(stderr,
			"ERROR : WDC : %s: Failed to get filesystem directory size, ret = %d\n",
			__func__, ret);
		goto end;
	}

	fileDirectory = (__u8*)calloc(1, fileDirectorySize);
	ret = wdc_de_VU_read_buffer(fd, 0, 5, 0, fileDirectory, &fileDirectorySize);
	if (WDC_STATUS_SUCCESS != ret) {
		fprintf(stderr,
			"ERROR : WDC : %s: Failed to get filesystem directory, ret = %d\n",
			__func__, ret);
		goto end;
	}

	/* First four bytes of header directory is headerSize */
	memcpy(&headerSize, fileDirectory, WDC_DE_FILE_HEADER_SIZE);

	/* minimum buffer for 1 entry is required */
	if (directory->maxNumLogEntries == 0) {
		ret = WDC_STATUS_INVALID_PARAMETER;
		goto end;
	}

	for (fileNum = 0;
	     fileNum < (headerSize - WDC_DE_FILE_HEADER_SIZE) / WDC_DE_FILE_OFFSET_SIZE;
	     fileNum++) {
		if (entryId >= directory->maxNumLogEntries)
			break;

		startIdx = WDC_DE_FILE_HEADER_SIZE + (fileNum * WDC_DE_FILE_OFFSET_SIZE);
		memcpy(&fileOffsetTemp, fileDirectory + startIdx, sizeof(fileOffsetTemp));
		fileOffset = fileDirectory + fileOffsetTemp;

		if (0 == fileOffsetTemp)
			continue;

		memset(&directory->logEntry[entryId], 0, sizeof(WDC_DRIVE_ESSENTIALS));
		memcpy(&directory->logEntry[entryId].metaData, fileOffset, sizeof(WDC_DE_VU_FILE_META_DATA));
		directory->logEntry[entryId].metaData.fileName[WDC_DE_FILE_NAME_SIZE - 1] = '\0';
		wdc_UtilsDeleteCharFromString((char*)directory->logEntry[entryId].metaData.fileName,
				WDC_DE_FILE_NAME_SIZE, ' ');
		if (0 == directory->logEntry[entryId].metaData.fileID)
			continue;

		directory->logEntry[entryId].essentialType = wdc_get_essential_type(directory->logEntry[entryId].metaData.fileName);
		/*fprintf(stderr, "WDC : %s: NVMe VU Log Entry %d, fileName = %s, fileSize = 0x%lx, fileId = 0x%x\n",
			__func__, entryId, directory->logEntry[entryId].metaData.fileName,
			(long unsigned int)directory->logEntry[entryId].metaData.fileSize, directory->logEntry[entryId].metaData.fileID);
		 */
		entryId++;
	}

	directory->numOfValidLogEntries = entryId;
end:
	if (fileDirectory != NULL)
		free(fileDirectory);
	return ret;
}

static int wdc_fetch_log_file_from_device(int fd, __u32 fileId, __u16 spiDestn, __u64 fileSize, __u8* dataBuffer)
{
	int ret = WDC_STATUS_FAILURE;
	__u32                     chunckSize = WDC_DE_VU_READ_BUFFER_STANDARD_OFFSET;
	__u32                     maximumTransferLength = 0;
	__u32                     buffSize = 0;
	__u64                     offsetIdx = 0;

	if (!fd || !dataBuffer || !fileSize)
	{
		ret = WDC_STATUS_INVALID_PARAMETER;
		goto end;
	}

	wdc_get_max_transfer_len(fd, &maximumTransferLength);

	/* Fetch Log File Data */
	if ((fileSize >= maximumTransferLength) || (fileSize > 0xFFFFFFFF))
	{
		chunckSize = WDC_DE_VU_READ_BUFFER_STANDARD_OFFSET;
		if (maximumTransferLength < WDC_DE_VU_READ_BUFFER_STANDARD_OFFSET)
			chunckSize = maximumTransferLength;

		buffSize = chunckSize;
		for (offsetIdx = 0; (offsetIdx * chunckSize) < fileSize; offsetIdx++)
		{
			if (((offsetIdx * chunckSize) + buffSize) > fileSize)
				buffSize = (__u32)(fileSize - (offsetIdx * chunckSize));
			/* Limitation in VU read buffer - offsetIdx and bufferSize are not greater than u32 */
			ret = wdc_de_VU_read_buffer(fd, fileId, spiDestn,
					(__u32)((offsetIdx * chunckSize) / sizeof(__u32)), dataBuffer + (offsetIdx * chunckSize), &buffSize);
			if (ret != WDC_STATUS_SUCCESS)
			{
				fprintf(stderr, "ERROR : WDC : %s: wdc_de_VU_read_buffer failed with ret = %d, fileId = 0x%x, fileSize = 0x%lx\n",
						__func__, ret, fileId, (long unsigned int)fileSize);
				break;
			}
		}
	} else {
		buffSize = (__u32)fileSize;
		ret = wdc_de_VU_read_buffer(fd, fileId, spiDestn,
				(__u32)((offsetIdx * chunckSize) / sizeof(__u32)), dataBuffer, &buffSize);
		if (ret != WDC_STATUS_SUCCESS)
		{
			fprintf(stderr, "ERROR : WDC : %s: wdc_de_VU_read_buffer failed with ret = %d, fileId = 0x%x, fileSize = 0x%lx\n",
					__func__, ret, fileId, (long unsigned int)fileSize);
		}
	}

	end:
	return ret;
}

static int wdc_de_get_dump_trace(int fd, char * filePath, __u16 binFileNameLen, char *binFileName)
{
	int                     ret = WDC_STATUS_FAILURE;
	__u8                    *readBuffer = NULL;
	__u32                   readBufferLen = 0;
	__u32                   lastPktReadBufferLen = 0;
	__u32                   maxTransferLen = 0;
	__u32                   dumptraceSize = 0;
	__u32                   chunkSize = 0;
	__u32                   chunks = 0;
	__u32                   offset = 0;
	__u8                    loop = 0;
	__u16					i = 0;
	__u32                   maximumTransferLength = 0;

	if (!fd || !binFileName || !filePath)
	{
		ret = WDC_STATUS_INVALID_PARAMETER;
		return ret;
	}

	wdc_get_max_transfer_len(fd, &maximumTransferLength);

	do
	{
		/* Get dumptrace size */
		ret = wdc_de_VU_read_size(fd, 0, WDC_DE_DUMPTRACE_DESTINATION, &dumptraceSize);
		if (ret != WDC_STATUS_SUCCESS)
		{
			fprintf(stderr, "ERROR : WDC : %s: wdc_de_VU_read_size failed with ret = %d\n",
					__func__, ret);
			break;
		}

		/* Make sure the size requested is greater than dword */
		if (dumptraceSize < 4)
		{
			ret = WDC_STATUS_FAILURE;
			fprintf(stderr, "ERROR : WDC : %s: wdc_de_VU_read_size failed, read size is less than 4 bytes, dumptraceSize = 0x%x\n",
					__func__, dumptraceSize);
			break;
		}

		/* Choose the least max transfer length */
		maxTransferLen = maximumTransferLength < WDC_DE_READ_MAX_TRANSFER_SIZE ? maximumTransferLength : WDC_DE_READ_MAX_TRANSFER_SIZE;

		/* Comment from  FW Team:
		 * The max non - block transfer size is 0xFFFF (16 bits allowed as the block size).Use 0x8000
		 * to keep it on a word - boundary.
		 * max_xfer = int(pow(2, id_data['MDTS'])) * 4096 # 4k page size as reported in pcie capabiltiies
		 */
		chunkSize = dumptraceSize < maxTransferLen ? dumptraceSize : maxTransferLen;
		chunks = (dumptraceSize / maxTransferLen) + ((dumptraceSize % maxTransferLen) ? 1 : 0);

		readBuffer = (unsigned char *)calloc(dumptraceSize, sizeof(unsigned char));
		readBufferLen = chunkSize;
		lastPktReadBufferLen = (dumptraceSize % maxTransferLen) ? (dumptraceSize % maxTransferLen) : chunkSize;

		if (readBuffer == NULL)
		{
			fprintf(stderr, "ERROR : WDC : %s: readBuffer calloc failed\n", __func__);
			ret = WDC_STATUS_INSUFFICIENT_MEMORY;
			break;
		}

		for (i = 0; i < chunks; i++)
		{
			offset = ((i*chunkSize) / 4);

			/* Last loop call, Assign readBufferLen to read only left over bytes */
			if (i == (chunks - 1))
			{
				readBufferLen = lastPktReadBufferLen;
			}

			ret = wdc_de_VU_read_buffer(fd, 0, WDC_DE_DUMPTRACE_DESTINATION, 0, readBuffer + offset, &readBufferLen);
			if (ret != WDC_STATUS_SUCCESS)
			{
				fprintf(stderr, "ERROR : WDC : %s: wdc_de_VU_read_buffer failed, ret = %d on offset 0x%x\n",
						__func__, ret, offset);
				break;
			}
		}
	} while (loop);

	if (ret == WDC_STATUS_SUCCESS)
	{
		ret = wdc_WriteToFile(binFileName, (char*)readBuffer, dumptraceSize);
		if (ret != WDC_STATUS_SUCCESS)
			fprintf(stderr, "ERROR : WDC : %s: wdc_WriteToFile failed, ret = %d\n", __func__, ret);
	} else {
		fprintf(stderr, "ERROR : WDC : %s: Read Buffer Loop failed, ret = %d\n", __func__, ret);
	}

	if (readBuffer)
	{
		free(readBuffer);
	}

	return ret;
}

static int wdc_do_drive_essentials(int fd, char *dir, char *key)
{
	int ret = 0;
	void *retPtr;
	char                      fileName[MAX_PATH_LEN];
	__s8                      bufferFolderPath[MAX_PATH_LEN];
	char                      bufferFolderName[MAX_PATH_LEN];
	char                      tarFileName[MAX_PATH_LEN];
	char                      tarFiles[MAX_PATH_LEN];
	char                      tarCmd[MAX_PATH_LEN+MAX_PATH_LEN];
	UtilsTimeInfo             timeInfo;
	__u8                      timeString[MAX_PATH_LEN];
	__u8                      serialNo[WDC_SERIAL_NO_LEN];
	__u8                      firmwareRevision[WDC_NVME_FIRMWARE_REV_LEN];
	__u8                      idSerialNo[WDC_SERIAL_NO_LEN];
	__u8                      idFwRev[WDC_NVME_FIRMWARE_REV_LEN];
	__u8                      featureIdBuff[4];
	char                      currDir[MAX_PATH_LEN];
	char                      *dataBuffer     = NULL;
	__u32 					  elogNumEntries, elogBufferSize;
	__u32 					  dataBufferSize;
	__u32                     listIdx = 0;
	__u32                     vuLogIdx = 0;
	__u32 					  result;
	__u32                     maxNumOfVUFiles = 0;
	struct nvme_id_ctrl ctrl;
	struct nvme_id_ns ns;
	struct nvme_error_log_page *elogBuffer;
	struct nvme_smart_log smart_log;
	struct nvme_firmware_log_page fw_log;
	PWDC_NVME_DE_VU_LOGPAGES vuLogInput = NULL;
	WDC_DE_VU_LOG_DIRECTORY deEssentialsList;

	memset(bufferFolderPath,0,sizeof(bufferFolderPath));
	memset(bufferFolderName,0,sizeof(bufferFolderName));
	memset(tarFileName,0,sizeof(tarFileName));
	memset(tarFiles,0,sizeof(tarFiles));
	memset(tarCmd,0,sizeof(tarCmd));
	memset(&timeInfo,0,sizeof(timeInfo));
	memset(&vuLogInput, 0, sizeof(vuLogInput));

	if (wdc_get_serial_and_fw_rev(fd, (char *)idSerialNo, (char *)idFwRev))
	{
		fprintf(stderr, "ERROR : WDC : get serial # and fw revision failed\n");
		return -1;
	} else {
		fprintf(stderr, "Get Drive Essentials Data for device serial #: %s and fw revision: %s\n",
				idSerialNo, idFwRev);
	}

	/* Create Drive Essentials directory  */
	wdc_UtilsGetTime(&timeInfo);
	memset(timeString, 0, sizeof(timeString));
	wdc_UtilsSnprintf((char*)timeString, MAX_PATH_LEN, "%02u%02u%02u_%02u%02u%02u",
			timeInfo.year, timeInfo.month, timeInfo.dayOfMonth,
			timeInfo.hour, timeInfo.minute, timeInfo.second);

	wdc_UtilsSnprintf((char*)serialNo,WDC_SERIAL_NO_LEN,(char*)idSerialNo);
	/* Remove any space form serialNo */
	wdc_UtilsDeleteCharFromString((char*)serialNo, WDC_SERIAL_NO_LEN, ' ');

	memset(firmwareRevision, 0, sizeof(firmwareRevision));
	wdc_UtilsSnprintf((char*)firmwareRevision, WDC_NVME_FIRMWARE_REV_LEN, (char*)idFwRev);
	/* Remove any space form FirmwareRevision */
	wdc_UtilsDeleteCharFromString((char*)firmwareRevision, WDC_NVME_FIRMWARE_REV_LEN, ' ');

	wdc_UtilsSnprintf((char*)bufferFolderName, MAX_PATH_LEN, "%s_%s_%s_%s",
			"DRIVE_ESSENTIALS", (char*)serialNo, (char*)firmwareRevision, (char*)timeString);

	if (dir != NULL) {
		wdc_UtilsSnprintf((char*)bufferFolderPath, MAX_PATH_LEN, "%s%s%s",
				(char *)dir, WDC_DE_PATH_SEPARATOR, (char *)bufferFolderName);
	} else {
		retPtr = getcwd((char*)currDir, MAX_PATH_LEN);
		if (retPtr != NULL)
			wdc_UtilsSnprintf((char*)bufferFolderPath, MAX_PATH_LEN, "%s%s%s",
					(char *)currDir, WDC_DE_PATH_SEPARATOR, (char *)bufferFolderName);
		else {
			fprintf(stderr, "ERROR : WDC : get current working directory failed\n");
			return -1;
		}
	}

	ret = wdc_UtilsCreateDir((char*)bufferFolderPath);
	if (ret != 0)
	{
		fprintf(stderr, "ERROR : WDC : create directory failed, ret = %d, dir = %s\n", ret, bufferFolderPath);
		return -1;
	} else {
		fprintf(stderr, "Store Drive Essentials bin files in directory: %s\n", bufferFolderPath);
	}

	/* Get Identify Controller Data */
	memset(&ctrl, 0, sizeof (struct nvme_id_ctrl));
	ret = nvme_identify_ctrl(fd, &ctrl);
	if (ret) {
		fprintf(stderr, "ERROR : WDC : nvme_identify_ctrl() failed, ret = %d\n", ret);
		return -1;
	} else {
		wdc_UtilsSnprintf(fileName, MAX_PATH_LEN, "%s%s%s_%s_%s.bin", (char*)bufferFolderPath, WDC_DE_PATH_SEPARATOR,
				"IdentifyController", (char*)serialNo, (char*)timeString);
		wdc_WriteToFile(fileName, (char*)&ctrl, sizeof (struct nvme_id_ctrl));
	}

	memset(&ns, 0, sizeof (struct nvme_id_ns));
	ret = nvme_identify_ns(fd, 1, 0, &ns);
	if (ret) {
		fprintf(stderr, "ERROR : WDC : nvme_identify_ns() failed, ret = %d\n", ret);
	} else {
		wdc_UtilsSnprintf(fileName, MAX_PATH_LEN, "%s%s%s_%s_%s.bin", (char*)bufferFolderPath, WDC_DE_PATH_SEPARATOR,
				"IdentifyNamespace", (char*)serialNo, (char*)timeString);
		wdc_WriteToFile(fileName, (char*)&ns, sizeof (struct nvme_id_ns));
	}

	/* Get Log Pages (0x01, 0x02, 0x03, 0xC0 and 0xE3) */
	elogNumEntries = WDC_DE_DEFAULT_NUMBER_OF_ERROR_ENTRIES;
	elogBufferSize = elogNumEntries*sizeof(struct nvme_error_log_page);
	dataBuffer = calloc(1, elogBufferSize);
	elogBuffer = (struct nvme_error_log_page *)dataBuffer;

	ret = nvme_error_log(fd, elogNumEntries, elogBuffer);
	if (ret) {
		fprintf(stderr, "ERROR : WDC : nvme_error_log() failed, ret = %d\n", ret);
	} else {
		wdc_UtilsSnprintf(fileName, MAX_PATH_LEN, "%s%s%s_%s_%s.bin", (char*)bufferFolderPath, WDC_DE_PATH_SEPARATOR,
				"ErrorLog", (char*)serialNo, (char*)timeString);
		wdc_WriteToFile(fileName, (char*)elogBuffer, elogBufferSize);
	}

	free(dataBuffer);
	dataBuffer = NULL;

	/* Get Smart log page  */
	memset(&smart_log, 0, sizeof (struct nvme_smart_log));
	ret = nvme_smart_log(fd, NVME_NSID_ALL, &smart_log);
	if (ret) {
		fprintf(stderr, "ERROR : WDC : nvme_smart_log() failed, ret = %d\n", ret);
	} else {
		wdc_UtilsSnprintf(fileName, MAX_PATH_LEN, "%s%s%s_%s_%s.bin", (char*)bufferFolderPath, WDC_DE_PATH_SEPARATOR,
				"SmartLog", (char*)serialNo, (char*)timeString);
		wdc_WriteToFile(fileName, (char*)&smart_log, sizeof(struct nvme_smart_log));
	}

	/* Get FW Slot log page  */
	memset(&fw_log, 0, sizeof (struct nvme_firmware_log_page));
	ret = nvme_fw_log(fd, &fw_log);
	if (ret) {
		fprintf(stderr, "ERROR : WDC : nvme_fw_log() failed, ret = %d\n", ret);
	} else {
		wdc_UtilsSnprintf(fileName, MAX_PATH_LEN, "%s%s%s_%s_%s.bin", (char*)bufferFolderPath, WDC_DE_PATH_SEPARATOR,
				"FwSLotLog", (char*)serialNo, (char*)timeString);
		wdc_WriteToFile(fileName, (char*)&fw_log, sizeof(struct nvme_firmware_log_page));
	}

	/* Get VU log pages  */
	/* define inputs for vendor unique log pages */
	vuLogInput = (PWDC_NVME_DE_VU_LOGPAGES)calloc(1, sizeof(WDC_NVME_DE_VU_LOGPAGES));
	vuLogInput->numOfVULogPages = sizeof(deVULogPagesList) / sizeof(deVULogPagesList[0]);

	for (vuLogIdx = 0; vuLogIdx < vuLogInput->numOfVULogPages; vuLogIdx++)
	{
		dataBufferSize = deVULogPagesList[vuLogIdx].logPageLen;
		dataBuffer = calloc(1, dataBufferSize);
		memset(dataBuffer, 0, dataBufferSize);

		ret = nvme_get_log(fd, WDC_DE_GLOBAL_NSID, deVULogPagesList[vuLogIdx].logPageId,
				   false, dataBufferSize, dataBuffer);
		if (ret) {
			fprintf(stderr, "ERROR : WDC : nvme_get_log() for log page 0x%x failed, ret = %d\n",
					deVULogPagesList[vuLogIdx].logPageId, ret);
		} else {
			wdc_UtilsDeleteCharFromString((char*)deVULogPagesList[vuLogIdx].logPageIdStr, 4, ' ');
			wdc_UtilsSnprintf(fileName, MAX_PATH_LEN, "%s%s%s_%s_%s_%s.bin", (char*)bufferFolderPath, WDC_DE_PATH_SEPARATOR,
					"LogPage", (char*)&deVULogPagesList[vuLogIdx].logPageIdStr, (char*)serialNo, (char*)timeString);
			wdc_WriteToFile(fileName, (char*)dataBuffer, dataBufferSize);
		}

		free(dataBuffer);
		dataBuffer = NULL;
	}

	free(vuLogInput);

	/* Get NVMe Features (0x01, 0x02, 0x04, 0x05, 0x06, 0x07, 0x08, 0x09, 0x0A, 0x0B, 0x0C) */
	for (listIdx = 1; listIdx < (sizeof(deFeatureIdList) / sizeof(deFeatureIdList[0])); listIdx++)
	{
		memset(featureIdBuff, 0, sizeof(featureIdBuff));
		/* skipping  LbaRangeType as it is an optional nvme command and not supported */
		if (deFeatureIdList[listIdx].featureId == FID_LBA_RANGE_TYPE)
			continue;
		ret = nvme_get_feature(fd, WDC_DE_GLOBAL_NSID, deFeatureIdList[listIdx].featureId, FS_CURRENT, 0,
				sizeof(featureIdBuff), &featureIdBuff, &result);

		if (ret) {
			fprintf(stderr, "ERROR : WDC : nvme_get_feature id 0x%x failed, ret = %d\n",
					deFeatureIdList[listIdx].featureId, ret);
		} else {
			wdc_UtilsSnprintf(fileName, MAX_PATH_LEN, "%s%s%s0x%x_%s_%s_%s.bin", (char*)bufferFolderPath, WDC_DE_PATH_SEPARATOR,
					"FEATURE_ID_", deFeatureIdList[listIdx].featureId,
					deFeatureIdList[listIdx].featureName, serialNo, timeString);
			wdc_WriteToFile(fileName, (char*)featureIdBuff, sizeof(featureIdBuff));
		}
	}

	/* Read Debug Directory */
	ret = wdc_get_log_dir_max_entries(fd, &maxNumOfVUFiles);
	if (ret == WDC_STATUS_SUCCESS)
	{
		memset(&deEssentialsList, 0, sizeof(deEssentialsList));
		deEssentialsList.logEntry = (WDC_DRIVE_ESSENTIALS*)calloc(1, sizeof(WDC_DRIVE_ESSENTIALS)*maxNumOfVUFiles);
		deEssentialsList.maxNumLogEntries = maxNumOfVUFiles;

		/* Fetch VU File Directory */
		ret = wdc_fetch_log_directory(fd, &deEssentialsList);
		if (ret == WDC_STATUS_SUCCESS)
		{
			/* Get Debug Data Files */
			for (listIdx = 0; listIdx < deEssentialsList.numOfValidLogEntries; listIdx++)
			{
				if (0 == deEssentialsList.logEntry[listIdx].metaData.fileSize)
				{
					fprintf(stderr, "ERROR : WDC : File Size for %s is 0\n",
							deEssentialsList.logEntry[listIdx].metaData.fileName);
					ret = WDC_STATUS_FILE_SIZE_ZERO;
				} else {
					/* Fetch Log File Data */
					dataBuffer = (char *)calloc(1, (size_t)deEssentialsList.logEntry[listIdx].metaData.fileSize);
					ret = wdc_fetch_log_file_from_device(fd, deEssentialsList.logEntry[listIdx].metaData.fileID, WDC_DE_DESTN_SPI, deEssentialsList.logEntry[listIdx].metaData.fileSize,
							(__u8 *)dataBuffer);

					/* Write databuffer to file */
					if (ret == WDC_STATUS_SUCCESS)
					{
						memset(fileName, 0, sizeof(fileName));
						wdc_UtilsSnprintf(fileName, MAX_PATH_LEN, "%s%s%s_%s_%s.bin", bufferFolderPath, WDC_DE_PATH_SEPARATOR,
								deEssentialsList.logEntry[listIdx].metaData.fileName, serialNo, timeString);
						if (deEssentialsList.logEntry[listIdx].metaData.fileSize > 0xFFFFFFFF)
						{
							wdc_WriteToFile(fileName, dataBuffer, 0xFFFFFFFF);
							wdc_WriteToFile(fileName, dataBuffer + 0xFFFFFFFF, (__u32)(deEssentialsList.logEntry[listIdx].metaData.fileSize - 0xFFFFFFFF));
						} else {
							wdc_WriteToFile(fileName, dataBuffer, (__u32)deEssentialsList.logEntry[listIdx].metaData.fileSize);
						}
					} else {
						fprintf(stderr, "ERROR : WDC : wdc_fetch_log_file_from_device: %s failed, ret = %d\n",
								deEssentialsList.logEntry[listIdx].metaData.fileName, ret);
					}
					free(dataBuffer);
					dataBuffer = NULL;
				}
			}
		} else {
			fprintf(stderr, "WDC : wdc_fetch_log_directory failed, ret = %d\n", ret);
		}

		free(deEssentialsList.logEntry);
		deEssentialsList.logEntry = NULL;
	} else {
		fprintf(stderr, "WDC : wdc_get_log_dir_max_entries failed, ret = %d\n", ret);
	}

	/* Get Dump Trace Data */
	wdc_UtilsSnprintf(fileName, MAX_PATH_LEN, "%s%s%s_%s_%s.bin", (char*)bufferFolderPath, WDC_DE_PATH_SEPARATOR, "dumptrace", serialNo, timeString);
	if (WDC_STATUS_SUCCESS != (ret = wdc_de_get_dump_trace(fd, (char*)bufferFolderPath, 0, fileName)))
	{
		fprintf(stderr, "ERROR : WDC : wdc_de_get_dump_trace failed, ret = %d\n", ret);
	}

	/* Tar the Drive Essentials directory */
	wdc_UtilsSnprintf(tarFileName, sizeof(tarFileName), "%s%s", (char*)bufferFolderPath, WDC_DE_TAR_FILE_EXTN);
	if (dir != NULL) {
		wdc_UtilsSnprintf(tarFiles, sizeof(tarFiles), "%s%s%s%s%s",
				(char*)dir, WDC_DE_PATH_SEPARATOR, (char*)bufferFolderName, WDC_DE_PATH_SEPARATOR, WDC_DE_TAR_FILES);
	} else {
		wdc_UtilsSnprintf(tarFiles, sizeof(tarFiles), "%s%s%s", (char*)bufferFolderName, WDC_DE_PATH_SEPARATOR, WDC_DE_TAR_FILES);
	}
	wdc_UtilsSnprintf(tarCmd, sizeof(tarCmd), "%s %s %s", WDC_DE_TAR_CMD, (char*)tarFileName, (char*)tarFiles);

	ret = system(tarCmd);

	if (ret) {
		fprintf(stderr, "ERROR : WDC : Tar of Drive Essentials data failed, ret = %d\n", ret);
	}

	fprintf(stderr, "Get of Drive Essentials data successful\n");
	return 0;
}

static int wdc_drive_essentials(int argc, char **argv, struct command *command,
		struct plugin *plugin)
{
	char *desc = "Capture Drive Essentials.";
	char *dirName = "Output directory pathname.";
	char d[PATH_MAX] = {0};
	char k[PATH_MAX] = {0};
	char *d_ptr;
	int fd;
	__u64 capabilities = 0;

	struct config {
		char *dirName;
	};

	struct config cfg = {
			.dirName = NULL,
	};

	OPT_ARGS(opts) = {
		OPT_STRING("dir-name", 'd', "DIRECTORY", &cfg.dirName, dirName),
		OPT_END()
	};


	fd = parse_and_open(argc, argv, desc, opts, NULL, 0);
	if (fd < 0)
		return fd;

	capabilities = wdc_get_drive_capabilities(fd);
	if ((capabilities & WDC_DRIVE_CAP_DRIVE_ESSENTIALS) != WDC_DRIVE_CAP_DRIVE_ESSENTIALS) {
		fprintf(stderr, "ERROR : WDC: unsupported device for this command\n");
		return -1;
	}

	if (cfg.dirName != NULL) {
		strncpy(d, cfg.dirName, PATH_MAX - 1);
		d_ptr = d;
	} else {
		d_ptr = NULL;
	}

	return wdc_do_drive_essentials(fd, d_ptr, k);
}

static int wdc_do_drive_resize(int fd, uint64_t new_size)
{
	int ret;
	struct nvme_admin_cmd admin_cmd;

	memset(&admin_cmd, 0, sizeof (struct nvme_admin_cmd));
	admin_cmd.opcode = WDC_NVME_DRIVE_RESIZE_OPCODE;
	admin_cmd.cdw12 = ((WDC_NVME_DRIVE_RESIZE_SUBCMD << WDC_NVME_SUBCMD_SHIFT) |
			    WDC_NVME_DRIVE_RESIZE_CMD);
	admin_cmd.cdw13 = new_size;

	ret = nvme_submit_passthru(fd, NVME_IOCTL_ADMIN_CMD, &admin_cmd);
	return ret;
}

static int wdc_drive_resize(int argc, char **argv,
		struct command *command, struct plugin *plugin)
{
	const char *desc = "Send a Resize command.";
	const char *size = "The new size (in GB) to resize the drive to.";
	uint64_t capabilities = 0;
	int fd, ret;

	struct config {
		uint64_t size;
	};

	struct config cfg = {
		.size = 0,
	};

	OPT_ARGS(opts) = {
		OPT_UINT("size", 's', &cfg.size, size),
		OPT_END()
	};

	fd = parse_and_open(argc, argv, desc, opts, NULL, 0);
	if (fd < 0)
		return fd;

	wdc_check_device(fd);
	capabilities = wdc_get_drive_capabilities(fd);
	if ((capabilities & WDC_DRIVE_CAP_RESIZE) == WDC_DRIVE_CAP_RESIZE) {
		ret = wdc_do_drive_resize(fd, cfg.size);
	} else {
		fprintf(stderr, "ERROR : WDC: unsupported device for this command\n");
		ret = -1;
	}

	if (!ret)
		printf("New size: %" PRIu64 " GB\n", cfg.size);

	fprintf(stderr, "NVMe Status:%s(%x)\n", nvme_status_to_string(ret), ret);
	return ret;
}


static void wdc_print_nand_stats_normal(struct wdc_nand_stats *data)
{
	printf("  NAND Statistics :- \n");
	printf("  NAND Writes TLC (Bytes)		         %.0Lf\n",
			int128_to_double(data->nand_write_tlc));
	printf("  NAND Writes SLC (Bytes)		         %.0Lf\n",
			int128_to_double(data->nand_write_slc));
	printf("  NAND Program Failures			  	 %"PRIu32"\n",
			(uint32_t)le32_to_cpu(data->nand_prog_failure));
	printf("  NAND Erase Failures				 %"PRIu32"\n",
			(uint32_t)le32_to_cpu(data->nand_erase_failure));
	printf("  Bad Block Count			         %"PRIu32"\n",
			(uint32_t)le32_to_cpu(data->bad_block_count));
	printf("  NAND XOR/RAID Recovery Trigger Events		 %"PRIu64"\n",
			le64_to_cpu(data->nand_rec_trigger_event));
}

static void wdc_print_nand_stats_json(struct wdc_nand_stats *data)
{
	struct json_object *root;

	root = json_create_object();
	json_object_add_value_float(root, "NAND Writes TLC (Bytes)",
			int128_to_double(data->nand_write_tlc));
	json_object_add_value_float(root, "NAND Writes SLC (Bytes)",
			int128_to_double(data->nand_write_slc));
	json_object_add_value_uint(root, "NAND Program Failures",
			le32_to_cpu(data->nand_prog_failure));
	json_object_add_value_uint(root, "NAND Erase Failures",
			le32_to_cpu(data->nand_erase_failure));
	json_object_add_value_uint(root, "Bad Block Count",
			le32_to_cpu(data->bad_block_count));
	json_object_add_value_uint(root, "NAND XOR/RAID Recovery Trigger Events",
			le64_to_cpu(data->nand_rec_trigger_event));

	json_print_object(root, NULL);
	printf("\n");
	json_free_object(root);
}

static int wdc_do_vs_nand_stats(int fd, char *format)
{
	int ret;
	int fmt = -1;
	uint8_t *output = NULL;
	struct wdc_nand_stats *nand_stats;

	if ((output = (uint8_t*)calloc(WDC_NVME_NAND_STATS_SIZE, sizeof(uint8_t))) == NULL) {
		fprintf(stderr, "ERROR : WDC : calloc : %s\n", strerror(errno));
		ret = -1;
		goto out;
	}

	ret = nvme_get_log(fd, 0xFFFFFFFF, WDC_NVME_NAND_STATS_LOG_ID,
			   false, WDC_NVME_NAND_STATS_SIZE, (void*)output);
	if (ret) {
		fprintf(stderr, "ERROR : WDC : %s : Failed to retreive NAND stats\n", __func__);
		goto out;
	} else {
		fmt = validate_output_format(format);
		if (fmt < 0) {
			fprintf(stderr, "ERROR : WDC : invalid output format\n");
			ret = fmt;
			goto out;
		}

		/* parse the data */
		nand_stats = (struct wdc_nand_stats *)(output);
		switch (fmt) {
		case NORMAL:
			wdc_print_nand_stats_normal(nand_stats);
			break;
		case JSON:
			wdc_print_nand_stats_json(nand_stats);
			break;
		}
	}

out:
	free(output);
	return ret;
}

static int wdc_vs_nand_stats(int argc, char **argv, struct command *command,
		struct plugin *plugin)
{
	const char *desc = "Retrieve NAND statistics.";
	int fd;
	int ret = 0;
	__u64 capabilities = 0;

	struct config {
		char *output_format;
	};

	struct config cfg = {
		.output_format = "normal",
	};

	OPT_ARGS(opts) = {
		OPT_FMT("output-format", 'o', &cfg.output_format, "Output Format: normal|json"),
		OPT_END()
	};

	fd = parse_and_open(argc, argv, desc, opts, NULL, 0);
	if (fd < 0)
		return fd;

	capabilities = wdc_get_drive_capabilities(fd);

	if ((capabilities & WDC_DRIVE_CAP_NAND_STATS) == 0) {
		fprintf(stderr, "ERROR : WDC: unsupported device for this command\n");
		ret = -1;
	} else {
		ret = wdc_do_vs_nand_stats(fd, cfg.output_format);
		if (ret)
			fprintf(stderr, "ERROR : WDC : Failure reading NAND statistics, ret = %d\n", ret);
	}

	return ret;
}<|MERGE_RESOLUTION|>--- conflicted
+++ resolved
@@ -1976,12 +1976,7 @@
 	if ((capabilities & WDC_DRIVE_CAP_SN340_DUI) == WDC_DRIVE_CAP_SN340_DUI)
 		return wdc_do_cap_dui(fd, f, xfer_size, cfg.data_area, cfg.verbose, cfg.file_size, cfg.offset);
 	if ((capabilities & WDC_DRIVE_CAP_DUI_DATA) == WDC_DRIVE_CAP_DUI_DATA)
-		//return wdc_do_cap_dui(fd, f, xfer_size, WDC_NVME_DUI_MAX_DATA_AREA, cfg.verbose, 0, 0);
-<<<<<<< HEAD
 		return wdc_do_cap_dui(fd, f, xfer_size, cfg.data_area, cfg.verbose, cfg.file_size, cfg.offset);
-=======
-	    return wdc_do_cap_dui(fd, f, xfer_size, cfg.data_area, cfg.verbose, cfg.file_size, cfg.offset);
->>>>>>> 6ff229ca
 	if ((capabilities & WDC_SN730B_CAP_VUC_LOG) == WDC_SN730B_CAP_VUC_LOG)
 		return wdc_do_sn730_get_and_tar(fd, f);
 
