#include <fcntl.h>
#include <errno.h>
#include <stdio.h>
#include <stdlib.h>
#include <unistd.h>
#include <linux/fs.h>
#include <inttypes.h>
#include <asm/byteorder.h>
#include <sys/sysinfo.h>
#include <sys/stat.h>
#include <unistd.h>

#include "common.h"
#include "nvme.h"
#include "libnvme.h"
#include "plugin.h"
#include "linux/types.h"
#include "nvme-print.h"

#define CREATE_CMD
#include "sfx-nvme.h"

#define SFX_PAGE_SHIFT						12
#define SECTOR_SHIFT						9

#define SFX_GET_FREESPACE			_IOWR('N', 0x240, struct sfx_freespace_ctx)
#define NVME_IOCTL_CLR_CARD			_IO('N', 0x47)

#define IDEMA_CAP(exp_GB)			(((__u64)exp_GB - 50ULL) * 1953504ULL + 97696368ULL)
#define IDEMA_CAP2GB(exp_sector)		(((__u64)exp_sector - 97696368ULL) / 1953504ULL + 50ULL)

enum {
	SFX_LOG_LATENCY_READ_STATS	= 0xc1,
	SFX_LOG_SMART			= 0xc2,
	SFX_LOG_LATENCY_WRITE_STATS	= 0xc3,
	SFX_LOG_QUAL			= 0xc4,
	SFX_LOG_MISMATCHLBA		= 0xc5,
	SFX_LOG_MEDIA			= 0xc6,
	SFX_LOG_BBT			= 0xc7,
	SFX_LOG_IDENTIFY		= 0xcc,
	SFX_FEAT_ATOMIC			= 0x01,
	SFX_FEAT_UP_P_CAP		= 0xac,
	SFX_FEAT_CLR_CARD		= 0xdc,
};

enum sfx_nvme_admin_opcode {
	nvme_admin_query_cap_info	= 0xd3,
	nvme_admin_change_cap		= 0xd4,
	nvme_admin_sfx_set_features	= 0xd5,
	nvme_admin_sfx_get_features	= 0xd6,
};

struct sfx_freespace_ctx
{
	__u64 free_space;
	__u64 phy_cap;		/* physical capacity, in unit of sector */
	__u64 phy_space;	/* physical space considering OP, in unit of sector */
	__u64 user_space;	/* user required space, in unit of sector*/
	__u64 hw_used;		/* hw space used in 4K */
	__u64 app_written;	/* app data written in 4K */
	__u64 out_of_space;
};

struct nvme_capacity_info {
	__u64 lba_sec_sz;
	__u64 phy_sec_sz;
	__u64 used_space;
	__u64 free_space;
};

struct  __attribute__((packed)) nvme_additional_smart_log_item {
	__u8			key;
	__u8			_kp[2];
	__u8			norm;
	__u8			_np;
	union __attribute__((packed)) {
		__u8		raw[6];
		struct __attribute__((packed))  wear_level {
			__le16	min;
			__le16	max;
			__le16	avg;
		} wear_level;
		struct __attribute__((packed)) thermal_throttle {
			__u8	pct;
			__u32	count;
		} thermal_throttle;
	} ;
	__u8			_rp;
} ;

struct nvme_additional_smart_log {
	struct nvme_additional_smart_log_item	 program_fail_cnt;
	struct nvme_additional_smart_log_item	 erase_fail_cnt;
	struct nvme_additional_smart_log_item	 wear_leveling_cnt;
	struct nvme_additional_smart_log_item	 e2e_err_cnt;
	struct nvme_additional_smart_log_item	 crc_err_cnt;
	struct nvme_additional_smart_log_item	 timed_workload_media_wear;
	struct nvme_additional_smart_log_item	 timed_workload_host_reads;
	struct nvme_additional_smart_log_item	 timed_workload_timer;
	struct nvme_additional_smart_log_item	 thermal_throttle_status;
	struct nvme_additional_smart_log_item	 retry_buffer_overflow_cnt;
	struct nvme_additional_smart_log_item	 pll_lock_loss_cnt;
	struct nvme_additional_smart_log_item	 nand_bytes_written;
	struct nvme_additional_smart_log_item	 host_bytes_written;
	struct nvme_additional_smart_log_item	 raid_recover_cnt; // errors which can be recovered by RAID
	struct nvme_additional_smart_log_item	 prog_timeout_cnt;
	struct nvme_additional_smart_log_item	 erase_timeout_cnt;
	struct nvme_additional_smart_log_item	 read_timeout_cnt;
	struct nvme_additional_smart_log_item	 read_ecc_cnt;//retry cnt
	struct nvme_additional_smart_log_item    non_media_crc_err_cnt;
	struct nvme_additional_smart_log_item    compression_path_err_cnt;
	struct nvme_additional_smart_log_item    out_of_space_flag;
	struct nvme_additional_smart_log_item    physical_usage_ratio;
	struct nvme_additional_smart_log_item    grown_bb; //grown bad block
};

int nvme_query_cap(int fd, __u32 nsid, __u32 data_len, void *data)
{
	 int rc = 0;
	 struct nvme_passthru_cmd cmd = {
        .opcode          = nvme_admin_query_cap_info,
        .nsid            = nsid,
        .addr            = (__u64)(uintptr_t) data,
        .data_len        = data_len,
        };

	 rc = ioctl(fd, SFX_GET_FREESPACE, data);
	 return rc == 0 ? 0 : nvme_submit_admin_passthru(fd, &cmd, NULL);
}
int nvme_change_cap(int fd, __u32 nsid, __u64 capacity)
{
	struct nvme_passthru_cmd cmd = {
	.opcode		 = nvme_admin_change_cap,
	.nsid		 = nsid,
	.cdw10		 = (capacity & 0xffffffff),
	.cdw11		 = (capacity >> 32),
	};

	return nvme_submit_admin_passthru(fd, &cmd, NULL);
}

int nvme_sfx_set_features(int fd, __u32 nsid, __u32 fid, __u32 value)
{
	struct nvme_passthru_cmd cmd = {
	.opcode		 = nvme_admin_sfx_set_features,
	.nsid		 = nsid,
	.cdw10		 = fid,
	.cdw11		 = value,
	};

	return nvme_submit_admin_passthru(fd, &cmd, NULL);
}

int nvme_sfx_get_features(int fd, __u32 nsid, __u32 fid, __u32 *result)
{
	int err = 0;
	struct nvme_passthru_cmd cmd = {
	.opcode		 = nvme_admin_sfx_get_features,
	.nsid		 = nsid,
	.cdw10		 = fid,
	};

	err = nvme_submit_admin_passthru(fd, &cmd, NULL);
	if (!err && result) {
		*result = cmd.result;
	}

	return err;
}

static void show_sfx_smart_log_jsn(struct nvme_additional_smart_log *smart,
		unsigned int nsid, const char *devname)
{
	struct json_object *root, *entry_stats, *dev_stats, *multi;

	root = json_create_object();
	json_object_add_value_string(root, "Intel Smart log", devname);

	dev_stats = json_create_object();

	entry_stats = json_create_object();
	json_object_add_value_int(entry_stats, "normalized", smart->program_fail_cnt.norm);
	json_object_add_value_int(entry_stats, "raw", int48_to_long(smart->program_fail_cnt.raw));
	json_object_add_value_object(dev_stats, "program_fail_count", entry_stats);

	entry_stats = json_create_object();
	json_object_add_value_int(entry_stats, "normalized", smart->erase_fail_cnt.norm);
	json_object_add_value_int(entry_stats, "raw", int48_to_long(smart->erase_fail_cnt.raw));
	json_object_add_value_object(dev_stats, "erase_fail_count", entry_stats);

	entry_stats = json_create_object();
	json_object_add_value_int(entry_stats, "normalized", smart->wear_leveling_cnt.norm);
	multi = json_create_object();
	json_object_add_value_int(multi, "min", le16_to_cpu(smart->wear_leveling_cnt.wear_level.min));
	json_object_add_value_int(multi, "max", le16_to_cpu(smart->wear_leveling_cnt.wear_level.max));
	json_object_add_value_int(multi, "avg", le16_to_cpu(smart->wear_leveling_cnt.wear_level.avg));
	json_object_add_value_object(entry_stats, "raw", multi);
	json_object_add_value_object(dev_stats, "wear_leveling", entry_stats);

	entry_stats = json_create_object();
	json_object_add_value_int(entry_stats, "normalized", smart->e2e_err_cnt.norm);
	json_object_add_value_int(entry_stats, "raw", int48_to_long(smart->e2e_err_cnt.raw));
	json_object_add_value_object(dev_stats, "end_to_end_error_detection_count", entry_stats);

	entry_stats = json_create_object();
	json_object_add_value_int(entry_stats, "normalized", smart->crc_err_cnt.norm);
	json_object_add_value_int(entry_stats, "raw", int48_to_long(smart->crc_err_cnt.raw));
	json_object_add_value_object(dev_stats, "crc_error_count", entry_stats);

	entry_stats = json_create_object();
	json_object_add_value_int(entry_stats, "normalized", smart->timed_workload_media_wear.norm);
	json_object_add_value_float(entry_stats, "raw", ((float)int48_to_long(smart->timed_workload_media_wear.raw)) / 1024);
	json_object_add_value_object(dev_stats, "timed_workload_media_wear", entry_stats);

	entry_stats = json_create_object();
	json_object_add_value_int(entry_stats, "normalized", smart->timed_workload_host_reads.norm);
	json_object_add_value_int(entry_stats, "raw", int48_to_long(smart->timed_workload_host_reads.raw));
	json_object_add_value_object(dev_stats, "timed_workload_host_reads", entry_stats);

	entry_stats = json_create_object();
	json_object_add_value_int(entry_stats, "normalized", smart->timed_workload_timer.norm);
	json_object_add_value_int(entry_stats, "raw", int48_to_long(smart->timed_workload_timer.raw));
	json_object_add_value_object(dev_stats, "timed_workload_timer", entry_stats);

	entry_stats = json_create_object();
	json_object_add_value_int(entry_stats, "normalized", smart->thermal_throttle_status.norm);
	multi = json_create_object();
	json_object_add_value_int(multi, "pct", smart->thermal_throttle_status.thermal_throttle.pct);
	json_object_add_value_int(multi, "cnt", smart->thermal_throttle_status.thermal_throttle.count);
	json_object_add_value_object(entry_stats, "raw", multi);
	json_object_add_value_object(dev_stats, "thermal_throttle_status", entry_stats);

	entry_stats = json_create_object();
	json_object_add_value_int(entry_stats, "normalized", smart->retry_buffer_overflow_cnt.norm);
	json_object_add_value_int(entry_stats, "raw",	  int48_to_long(smart->retry_buffer_overflow_cnt.raw));
	json_object_add_value_object(dev_stats, "retry_buffer_overflow_count", entry_stats);

	entry_stats = json_create_object();
	json_object_add_value_int(entry_stats, "normalized", smart->pll_lock_loss_cnt.norm);
	json_object_add_value_int(entry_stats, "raw",	  int48_to_long(smart->pll_lock_loss_cnt.raw));
	json_object_add_value_object(dev_stats, "pll_lock_loss_count", entry_stats);

	entry_stats = json_create_object();
	json_object_add_value_int(entry_stats, "normalized", smart->nand_bytes_written.norm);
	json_object_add_value_int(entry_stats, "raw",	  int48_to_long(smart->nand_bytes_written.raw));
	json_object_add_value_object(dev_stats, "nand_bytes_written", entry_stats);

	entry_stats = json_create_object();
	json_object_add_value_int(entry_stats, "normalized", smart->host_bytes_written.norm);
	json_object_add_value_int(entry_stats, "raw",	  int48_to_long(smart->host_bytes_written.raw));
	json_object_add_value_object(dev_stats, "host_bytes_written", entry_stats);

	entry_stats = json_create_object();
	json_object_add_value_int(entry_stats, "normalized", smart->raid_recover_cnt.norm);
	json_object_add_value_int(entry_stats, "raw",	  int48_to_long(smart->raid_recover_cnt.raw));
	json_object_add_value_object(dev_stats, "raid_recover_cnt", entry_stats);

	entry_stats = json_create_object();
	json_object_add_value_int(entry_stats, "normalized", smart->prog_timeout_cnt.norm);
	json_object_add_value_int(entry_stats, "raw",	  int48_to_long(smart->prog_timeout_cnt.raw));
	json_object_add_value_object(dev_stats, "prog_timeout_cnt", entry_stats);

	entry_stats = json_create_object();
	json_object_add_value_int(entry_stats, "normalized", smart->erase_timeout_cnt.norm);
	json_object_add_value_int(entry_stats, "raw",	  int48_to_long(smart->erase_timeout_cnt.raw));
	json_object_add_value_object(dev_stats, "erase_timeout_cnt", entry_stats);

	entry_stats = json_create_object();
	json_object_add_value_int(entry_stats, "normalized", smart->read_timeout_cnt.norm);
	json_object_add_value_int(entry_stats, "raw",	  int48_to_long(smart->read_timeout_cnt.raw));
	json_object_add_value_object(dev_stats, "read_timeout_cnt", entry_stats);

	entry_stats = json_create_object();
	json_object_add_value_int(entry_stats, "normalized", smart->read_ecc_cnt.norm);
	json_object_add_value_int(entry_stats, "raw",	  int48_to_long(smart->read_ecc_cnt.raw));
	json_object_add_value_object(dev_stats, "read_ecc_cnt", entry_stats);

	entry_stats = json_create_object();
	json_object_add_value_int(entry_stats, "normalized", smart->non_media_crc_err_cnt.norm);
	json_object_add_value_int(entry_stats, "raw", int48_to_long(smart->non_media_crc_err_cnt.raw));
	json_object_add_value_object(dev_stats, "non_media_crc_err_cnt", entry_stats);

	entry_stats = json_create_object();
	json_object_add_value_int(entry_stats, "normalized", smart->compression_path_err_cnt.norm);
	json_object_add_value_int(entry_stats, "raw", int48_to_long(smart->compression_path_err_cnt.raw));
	json_object_add_value_object(dev_stats, "compression_path_err_cnt", entry_stats);

	entry_stats = json_create_object();
	json_object_add_value_int(entry_stats, "normalized", smart->out_of_space_flag.norm);
	json_object_add_value_int(entry_stats, "raw", int48_to_long(smart->out_of_space_flag.raw));
	json_object_add_value_object(dev_stats, "out_of_space_flag", entry_stats);

	entry_stats = json_create_object();
	json_object_add_value_int(entry_stats, "normalized", smart->physical_usage_ratio.norm);
	json_object_add_value_int(entry_stats, "raw", int48_to_long(smart->physical_usage_ratio.raw));
	json_object_add_value_object(dev_stats, "physical_usage_ratio", entry_stats);

	entry_stats = json_create_object();
	json_object_add_value_int(entry_stats, "normalized", smart->grown_bb.norm);
	json_object_add_value_int(entry_stats, "raw", int48_to_long(smart->grown_bb.raw));
	json_object_add_value_object(dev_stats, "grown_bb", entry_stats);

	json_object_add_value_object(root, "Device stats", dev_stats);

	json_print_object(root, NULL);
	printf("/n");
	json_free_object(root);
}

static void show_sfx_smart_log(struct nvme_additional_smart_log *smart,
		unsigned int nsid, const char *devname)
{
	printf("Additional Smart Log for ScaleFlux device:%s namespace-id:%x\n",
			devname, nsid);
	printf("key                               normalized raw\n");
	printf("program_fail_count              : %3d%%       %"PRIu64"\n",
			smart->program_fail_cnt.norm,
			int48_to_long(smart->program_fail_cnt.raw));
	printf("erase_fail_count                : %3d%%       %"PRIu64"\n",
			smart->erase_fail_cnt.norm,
			int48_to_long(smart->erase_fail_cnt.raw));
	printf("wear_leveling                   : %3d%%       min: %u, max: %u, avg: %u\n",
			smart->wear_leveling_cnt.norm,
			le16_to_cpu(smart->wear_leveling_cnt.wear_level.min),
			le16_to_cpu(smart->wear_leveling_cnt.wear_level.max),
			le16_to_cpu(smart->wear_leveling_cnt.wear_level.avg));
	printf("end_to_end_error_detection_count: %3d%%       %"PRIu64"\n",
			smart->e2e_err_cnt.norm,
			int48_to_long(smart->e2e_err_cnt.raw));
	printf("crc_error_count                 : %3d%%       %"PRIu64"\n",
			smart->crc_err_cnt.norm,
			int48_to_long(smart->crc_err_cnt.raw));
	printf("timed_workload_media_wear       : %3d%%       %.3f%%\n",
			smart->timed_workload_media_wear.norm,
			((float)int48_to_long(smart->timed_workload_media_wear.raw)) / 1024);
	printf("timed_workload_host_reads       : %3d%%       %"PRIu64"%%\n",
			smart->timed_workload_host_reads.norm,
			int48_to_long(smart->timed_workload_host_reads.raw));
	printf("timed_workload_timer            : %3d%%       %"PRIu64" min\n",
			smart->timed_workload_timer.norm,
			int48_to_long(smart->timed_workload_timer.raw));
	printf("thermal_throttle_status         : %3d%%       %u%%, cnt: %u\n",
			smart->thermal_throttle_status.norm,
			smart->thermal_throttle_status.thermal_throttle.pct,
			smart->thermal_throttle_status.thermal_throttle.count);
	printf("retry_buffer_overflow_count     : %3d%%       %"PRIu64"\n",
			smart->retry_buffer_overflow_cnt.norm,
			int48_to_long(smart->retry_buffer_overflow_cnt.raw));
	printf("pll_lock_loss_count             : %3d%%       %"PRIu64"\n",
			smart->pll_lock_loss_cnt.norm,
			int48_to_long(smart->pll_lock_loss_cnt.raw));
	printf("nand_bytes_written              : %3d%%       sectors: %"PRIu64"\n",
			smart->nand_bytes_written.norm,
			int48_to_long(smart->nand_bytes_written.raw));
	printf("host_bytes_written              : %3d%%       sectors: %"PRIu64"\n",
			smart->host_bytes_written.norm,
			int48_to_long(smart->host_bytes_written.raw));
	printf("raid_recover_cnt                : %3d%%       %"PRIu64"\n",
			smart->raid_recover_cnt.norm,
			int48_to_long(smart->raid_recover_cnt.raw));
	printf("read_ecc_cnt                    : %3d%%       %"PRIu64"\n",
			smart->read_ecc_cnt.norm,
			int48_to_long(smart->read_ecc_cnt.raw));
	printf("prog_timeout_cnt                : %3d%%       %"PRIu64"\n",
			smart->prog_timeout_cnt.norm,
			int48_to_long(smart->prog_timeout_cnt.raw));
	printf("erase_timeout_cnt               : %3d%%       %"PRIu64"\n",
			smart->erase_timeout_cnt.norm,
			int48_to_long(smart->erase_timeout_cnt.raw));
	printf("read_timeout_cnt                : %3d%%       %"PRIu64"\n",
			smart->read_timeout_cnt.norm,
			int48_to_long(smart->read_timeout_cnt.raw));
	printf("non_media_crc_err_cnt           : %3d%%       %" PRIu64 "\n",
	       smart->non_media_crc_err_cnt.norm,
	       int48_to_long(smart->non_media_crc_err_cnt.raw));
	printf("compression_path_err_cnt        : %3d%%       %" PRIu64 "\n",
	       smart->compression_path_err_cnt.norm,
	       int48_to_long(smart->compression_path_err_cnt.raw));
	printf("out_of_space_flag               : %3d%%       %" PRIu64 "\n",
	       smart->out_of_space_flag.norm,
	       int48_to_long(smart->out_of_space_flag.raw));
	printf("phy_capacity_used_ratio         : %3d%%       %" PRIu64 "\n",
	       smart->physical_usage_ratio.norm,
	       int48_to_long(smart->physical_usage_ratio.raw));
	printf("grown_bb_count                  : %3d%%       %" PRIu64 "\n",
	       smart->grown_bb.norm, int48_to_long(smart->grown_bb.raw));


}

static int get_additional_smart_log(int argc, char **argv, struct command *cmd, struct plugin *plugin)
{
	struct nvme_additional_smart_log smart_log;
	int err, fd;
	char *desc = "Get ScaleFlux vendor specific additional smart log (optionally, "\
			  "for the specified namespace), and show it.";
	const char *namespace = "(optional) desired namespace";
	const char *raw = "dump output in binary format";
	const char *json= "Dump output in json format";
	struct config {
		__u32 namespace_id;
		bool  raw_binary;
		bool  json;
	};

	struct config cfg = {
		.namespace_id = 0xffffffff,
	};

	OPT_ARGS(opts) = {
		OPT_UINT("namespace-id", 'n', &cfg.namespace_id, namespace),
		OPT_FLAG("raw-binary",	 'b', &cfg.raw_binary,	 raw),
		OPT_FLAG("json",		 'j', &cfg.json,		 json),
		OPT_END()
	};


	fd = parse_and_open(argc, argv, desc, opts);
	if (fd < 0) {
		return fd;
	}

	err = nvme_get_nsid_log(fd, false, 0xca, cfg.namespace_id,
		sizeof(smart_log), (void *)&smart_log);
	if (!err) {
		if (cfg.json)
			show_sfx_smart_log_jsn(&smart_log, cfg.namespace_id, devicename);
		else if (!cfg.raw_binary)
			show_sfx_smart_log(&smart_log, cfg.namespace_id, devicename);
		else
			d_raw((unsigned char *)&smart_log, sizeof(smart_log));
	}
	else if (err > 0)
		nvme_show_status(err);
	close(fd);
	return err;
}

struct sfx_lat_stats {
	__u16	 maj;
	__u16	 min;
	__u32	 bucket_1[32];	/* 0~1ms, step 32us */
	__u32	 bucket_2[31];	/* 1~32ms, step 1ms */
	__u32	 bucket_3[31];	/* 32ms~1s, step 32ms */
	__u32	 bucket_4[1];	/* 1s~2s, specifically 1024ms~2047ms */
	__u32	 bucket_5[1];	/* 2s~4s, specifically 2048ms~4095ms */
	__u32	 bucket_6[1];	/* 4s+, specifically 4096ms+ */
};

static void show_lat_stats(struct sfx_lat_stats *stats, int write)
{
	int i;

	printf(" ScaleFlux IO %s Command Latency Statistics\n", write ? "Write" : "Read");
	printf("-------------------------------------\n");
	printf("Major Revision : %u\n", stats->maj);
	printf("Minor Revision : %u\n", stats->min);

	printf("\nGroup 1: Range is 0-1ms, step is 32us\n");
	for (i = 0; i < 32; i++)
		printf("Bucket %2d: %u\n", i, stats->bucket_1[i]);

	printf("\nGroup 2: Range is 1-32ms, step is 1ms\n");
	for (i = 0; i < 31; i++)
		printf("Bucket %2d: %u\n", i, stats->bucket_2[i]);

	printf("\nGroup 3: Range is 32ms-1s, step is 32ms:\n");
	for (i = 0; i < 31; i++)
		printf("Bucket %2d: %u\n", i, stats->bucket_3[i]);

	printf("\nGroup 4: Range is 1s-2s:\n");
	printf("Bucket %2d: %u\n", 0, stats->bucket_4[0]);

	printf("\nGroup 5: Range is 2s-4s:\n");
	printf("Bucket %2d: %u\n", 0, stats->bucket_5[0]);

	printf("\nGroup 6: Range is 4s+:\n");
	printf("Bucket %2d: %u\n", 0, stats->bucket_6[0]);
}

static int get_lat_stats_log(int argc, char **argv, struct command *cmd, struct plugin *plugin)
{
	struct sfx_lat_stats stats;
	int err, fd;

	char *desc = "Get ScaleFlux Latency Statistics log and show it.";
	const char *raw = "dump output in binary format";
	const char *write = "Get write statistics (read default)";
	struct config {
		bool raw_binary;
		bool write;
	};

	struct config cfg = {
	};

	OPT_ARGS(opts) = {
		OPT_FLAG("write",	   'w', &cfg.write,		 write),
		OPT_FLAG("raw-binary", 'b', &cfg.raw_binary, raw),
		OPT_END()
	};

	fd = parse_and_open(argc, argv, desc, opts);
	if (fd < 0) {
		return fd;
	}

	err = nvme_get_log_simple(fd, cfg.write ? 0xc3 : 0xc1, sizeof(stats), (void *)&stats);
	if (!err) {
		if (!cfg.raw_binary)
			show_lat_stats(&stats, cfg.write);
		else
			d_raw((unsigned char *)&stats, sizeof(stats));
	} else if (err > 0)
		nvme_show_status(err);
	close(fd);
	return err;
}

int sfx_nvme_get_log(int fd, __u32 nsid, __u8 log_id, __u32 data_len, void *data)
{
	struct nvme_passthru_cmd cmd = {
		.opcode		   = nvme_admin_get_log_page,
		.nsid		 = nsid,
		.addr		 = (__u64)(uintptr_t) data,
		.data_len	 = data_len,
	};
	__u32 numd = (data_len >> 2) - 1;
	__u16 numdu = numd >> 16, numdl = numd & 0xffff;

	cmd.cdw10 = log_id | (numdl << 16);
	cmd.cdw11 = numdu;

	return nvme_submit_admin_passthru(fd, &cmd, NULL);
}

/**
 * @brief	get bb table through admin_passthru
 *
 * @param fd
 * @param buf
 * @param size
 *
 * @return -1 fail ; 0 success
 */
static int get_bb_table(int fd, __u32 nsid, unsigned char *buf, __u64 size)
{
	if (fd < 0 || !buf || size != 256*4096*sizeof(unsigned char)) {
		fprintf(stderr, "Invalid Param \r\n");
		return EINVAL;
	}

	return sfx_nvme_get_log(fd, nsid, SFX_LOG_BBT, size, (void *)buf);
}

/**
 * @brief display bb table
 *
 * @param bd_table		buffer that contain bb table dumped from drvier
 * @param table_size	buffer size (BYTES), should at least has 8 bytes for mf_bb_count and grown_bb_count
 */
static void bd_table_show(unsigned char *bd_table, __u64 table_size)
{
	__u32 mf_bb_count = 0;
	__u32 grown_bb_count = 0;
	__u32 total_bb_count = 0;
	__u32 remap_mfbb_count = 0;
	__u32 remap_gbb_count = 0;
	__u64 *bb_elem;
	__u64 *elem_end = (__u64 *)(bd_table + table_size);
	__u64 i;

	/*buf should at least have 8bytes for mf_bb_count & total_bb_count*/
	if (!bd_table || table_size < sizeof(__u64))
		return;

	mf_bb_count = *((__u32 *)bd_table);
	grown_bb_count = *((__u32 *)(bd_table + sizeof(__u32)));
	total_bb_count = *((__u32 *)(bd_table + 2 * sizeof(__u32)));
	remap_mfbb_count = *((__u32 *)(bd_table + 3 * sizeof(__u32)));
	remap_gbb_count = *((__u32 *)(bd_table + 4 * sizeof(__u32)));
	bb_elem = (__u64 *)(bd_table + 5 * sizeof(__u32));

	printf("Bad Block Table \n");
	printf("MF_BB_COUNT:           %u\n", mf_bb_count);
	printf("GROWN_BB_COUNT:        %u\n", grown_bb_count);
	printf("TOTAL_BB_COUNT:        %u\n", total_bb_count);
	printf("REMAP_MFBB_COUNT:      %u\n", remap_mfbb_count);
	printf("REMAP_GBB_COUNT:       %u\n", remap_gbb_count);

	printf("REMAP_MFBB_TABLE [");
	i = 0;
	while (bb_elem < elem_end && i < remap_mfbb_count) {
		printf(" 0x%"PRIx64"", (uint64_t)*(bb_elem++));
		i++;
	}
	printf(" ]\n");

	printf("REMAP_GBB_TABLE [");
	i = 0;
	while (bb_elem < elem_end && i < remap_gbb_count) {
		printf(" 0x%"PRIx64"", (uint64_t)*(bb_elem++));
		i++;
	}
	printf(" ]\n");
}

/**
 * @brief	"hooks of sfx get-bad-block"
 *
 * @param argc
 * @param argv
 * @param cmd
 * @param plugin
 *
 * @return
 */
static int sfx_get_bad_block(int argc, char **argv, struct command *cmd, struct plugin *plugin)
{
	int fd;
	unsigned char *data_buf;
	const __u64 buf_size = 256*4096*sizeof(unsigned char);
	int err = 0;

	char *desc = "Get bad block table of sfx block device.";

	OPT_ARGS(opts) = {
		OPT_END()
	};

	fd = parse_and_open(argc, argv, desc, opts);
	if (fd < 0) {
		return fd;
	}

	data_buf = malloc(buf_size);
	if (!data_buf) {
		fprintf(stderr, "malloc fail, errno %d\r\n", errno);
		close(fd);
		return -1;
	}

	err = get_bb_table(fd, 0xffffffff, data_buf, buf_size);
	if (err < 0) {
		perror("get-bad-block");
	} else if (err != 0) {
		nvme_show_status(err);
	} else {
		bd_table_show(data_buf, buf_size);
		printf("ScaleFlux get bad block table: success\n");
	}

	free(data_buf);
	close(fd);
	return 0;
}

static void show_cap_info(struct sfx_freespace_ctx *ctx)
{

	printf("logic            capacity:%5lluGB(0x%"PRIx64")\n",
			IDEMA_CAP2GB(ctx->user_space), (uint64_t)ctx->user_space);
	printf("provisioned      capacity:%5lluGB(0x%"PRIx64")\n",
			IDEMA_CAP2GB(ctx->phy_space), (uint64_t)ctx->phy_space);
	printf("free provisioned capacity:%5lluGB(0x%"PRIx64")\n",
			IDEMA_CAP2GB(ctx->free_space), (uint64_t)ctx->free_space);
	printf("used provisioned capacity:%5lluGB(0x%"PRIx64")\n",
			IDEMA_CAP2GB(ctx->phy_space) - IDEMA_CAP2GB(ctx->free_space),
			(uint64_t)(ctx->phy_space - ctx->free_space));
}

static int query_cap_info(int argc, char **argv, struct command *cmd, struct plugin *plugin)
{
	struct sfx_freespace_ctx ctx = { 0 };
	int err = 0, fd;
	char *desc = "query current capacity info";
	const char *raw = "dump output in binary format";
	const char *json= "Dump output in json format";
	struct config {
		bool  raw_binary;
		bool  json;
	};
	struct config cfg;

	OPT_ARGS(opts) = {
		OPT_FLAG("raw-binary", 'b', &cfg.raw_binary, raw),
		OPT_FLAG("json",	   'j', &cfg.json,		 json),
		OPT_END()
	};

	fd = parse_and_open(argc, argv, desc, opts);
	if (fd < 0) {
		return fd;
	}

<<<<<<< HEAD
	if (nvme_query_cap(fd, 0xffffffff, sizeof(ctx), &ctx)) {
	    perror("sfx-query-cap");
	    return -1;
=======
	if (ioctl(fd, SFX_GET_FREESPACE, &ctx)) {
		fprintf(stderr, "vu ioctl fail, errno %d\r\n", errno);
		close(fd);
		return -1;
>>>>>>> c1fa08a7
	}

	show_cap_info(&ctx);
	close(fd);
	return err;
}

static int change_sanity_check(int fd, __u64 trg_in_4k, int *shrink)
{
	struct sfx_freespace_ctx freespace_ctx = { 0 };
	struct sysinfo s_info;
	__u64 mem_need = 0;
	__u64 cur_in_4k = 0;
	__u64 provisoned_cap_4k = 0;
	int extend = 0;

	if (nvme_query_cap(fd, 0xffffffff, sizeof(freespace_ctx), &freespace_ctx)) {
	    return -1;
	}

	/*
	 * capacity illegal check
	 */
	provisoned_cap_4k = freespace_ctx.phy_space >>
			    (SFX_PAGE_SHIFT - SECTOR_SHIFT);
	if (trg_in_4k < provisoned_cap_4k ||
	    trg_in_4k > ((__u64)provisoned_cap_4k * 4)) {
		fprintf(stderr,
			"WARNING: Only support 1.0~4.0 x provisoned capacity!\n");
		if (trg_in_4k < provisoned_cap_4k) {
			fprintf(stderr,
				"WARNING: The target capacity is less than 1.0 x provisioned capacity!\n");
		} else {
			fprintf(stderr,
				"WARNING: The target capacity is larger than 4.0 x provisioned capacity!\n");
		}
		return -1;
	}
	if (trg_in_4k > ((__u64)provisoned_cap_4k*4)) {
		fprintf(stderr, "WARNING: the target capacity is too large\n");
		return -1;
	}

	/*
	 * check whether mem enough if extend
	 * */
	cur_in_4k = freespace_ctx.user_space >> (SFX_PAGE_SHIFT - SECTOR_SHIFT);
	extend = (cur_in_4k <= trg_in_4k);
	if (extend) {
		if (sysinfo(&s_info) < 0) {
			printf("change-cap query mem info fail\n");
			return -1;
		}
		mem_need = (trg_in_4k - cur_in_4k) * 8;
		if (s_info.freeram <= 10 || mem_need > s_info.freeram) {
			fprintf(stderr,
				"WARNING: Free memory is not enough! "
				"Please drop cache or extend more memory and retry\n"
				"WARNING: Memory needed is %"PRIu64", free memory is %"PRIu64"\n",
				(uint64_t)mem_need, (uint64_t)s_info.freeram);
			return -1;
		}
	}
	*shrink = !extend;

	return 0;
}

/**
 * @brief prompt and get user confirm input
 *
 * @param str, prompt string
 *
 * @return 0, cancled; 1 confirmed
 */
static int sfx_confirm_change(const char *str)
{
	unsigned char confirm;
	fprintf(stderr, "WARNING: %s.\n"
			"Use the force [--force] option to suppress this warning.\n", str);

	fprintf(stderr, "Confirm Y/y, Others cancel:\n");
	confirm = (unsigned char)fgetc(stdin);
	if (confirm != 'y' && confirm != 'Y') {
		fprintf(stderr, "Cancled.\n");
		return 0;
	}
	fprintf(stderr, "Sending operation ... \n");
	return 1;
}

static int change_cap(int argc, char **argv, struct command *cmd, struct plugin *plugin)
{
	int err = -1, fd;
	char *desc = "dynamic change capacity";
	const char *raw = "dump output in binary format";
	const char *json= "Dump output in json format";
	const char *cap_gb = "cap size in GB";
	const char *cap_byte = "cap size in byte";
	const char *force = "The \"I know what I'm doing\" flag, skip confirmation before sending command";
	__u64 cap_in_4k = 0;
	__u64 cap_in_sec = 0;
	int shrink = 0;

	struct config {
		__u64 cap_in_byte;
		__u32 capacity_in_gb;
		bool  raw_binary;
		bool  json;
		bool  force;
	};

	struct config cfg = {
	.cap_in_byte = 0,
	.capacity_in_gb = 0,
	.force = 0,
	};

	OPT_ARGS(opts) = {
		OPT_UINT("cap",			'c',	&cfg.capacity_in_gb,	cap_gb),
		OPT_SUFFIX("cap-byte",	'z',	&cfg.cap_in_byte,		cap_byte),
		OPT_FLAG("force",		'f',	&cfg.force,				force),
		OPT_FLAG("raw-binary",	'b',	&cfg.raw_binary,		raw),
		OPT_FLAG("json",		'j',	&cfg.json,				json),
		OPT_END()
	};

	fd = parse_and_open(argc, argv, desc, opts);
	if (fd < 0) {
		return fd;
	}

	cap_in_sec = IDEMA_CAP(cfg.capacity_in_gb);
	cap_in_4k = cap_in_sec >> 3;
	if (cfg.cap_in_byte)
		cap_in_4k = cfg.cap_in_byte >> 12;
	printf("%dG %"PRIu64"B %"PRIu64" 4K\n",
		cfg.capacity_in_gb, (uint64_t)cfg.cap_in_byte, (uint64_t)cap_in_4k);

	if (change_sanity_check(fd, cap_in_4k, &shrink)) {
		printf("ScaleFlux change-capacity: fail\n");
		close(fd);
		return err;
	}

	if (!cfg.force && shrink && !sfx_confirm_change("Changing Cap may irrevocably delete this device's data")) {
		close(fd);
		return 0;
	}

	err = nvme_change_cap(fd, 0xffffffff, cap_in_4k);
	if (err < 0)
		perror("sfx-change-cap");
	else if (err != 0)
		nvme_show_status(err);
	else {
		printf("ScaleFlux change-capacity: success\n");
		ioctl(fd, BLKRRPART);
	}
	close(fd);
	return err;
}

static int sfx_verify_chr(int fd)
{
	static struct stat nvme_stat;
	int err = fstat(fd, &nvme_stat);

	if (err < 0) {
		perror("fstat");
		return errno;
	}
	if (!S_ISCHR(nvme_stat.st_mode)) {
		fprintf(stderr,
			"Error: requesting clean card on non-controller handle\n");
		return ENOTBLK;
	}
	return 0;
}

static int sfx_clean_card(int fd)
{
	int ret;

	ret = sfx_verify_chr(fd);
	if (ret)
		return ret;
	ret = ioctl(fd, NVME_IOCTL_CLR_CARD);
	if (ret)
		perror("Ioctl Fail.");
	else
		printf("ScaleFlux clean card success\n");

	return ret;
}

char *sfx_feature_to_string(int feature)
{
	switch (feature) {
		case SFX_FEAT_ATOMIC:
			return "ATOMIC";
		case SFX_FEAT_UP_P_CAP:
			return "UPDATE_PROVISION_CAPACITY";

		default:
			return "Unknown";
	}
}

static int sfx_set_feature(int argc, char **argv, struct command *cmd, struct plugin *plugin)
{
	int err = 0, fd;
	char *desc = "ScaleFlux internal set features\n"
				 "feature id 1: ATOMIC\n"
				 "value 0: Disable atomic write\n"
				 "	1: Enable atomic write";
	const char *value = "new value of feature (required)";
	const char *feature_id = "hex feature name (required)";
	const char *namespace_id = "desired namespace";
	const char *force = "The \"I know what I'm doing\" flag, skip confirmation before sending command";

	struct nvme_id_ns ns;

	struct config {
		__u32 namespace_id;
		__u32 feature_id;
		__u32 value;
		bool  force;
	};
	struct config cfg = {
		.namespace_id = 1,
		.feature_id = 0,
		.value = 0,
		.force = 0,
	};

	OPT_ARGS(opts) = {
		OPT_UINT("namespace-id",		'n',	&cfg.namespace_id,		namespace_id),
		OPT_UINT("feature-id",			'f',	&cfg.feature_id,		feature_id),
		OPT_UINT("value",			'v',	&cfg.value,			value),
		OPT_FLAG("force",			's',	&cfg.force,			force),
		OPT_END()
	};

	fd = parse_and_open(argc, argv, desc, opts);
	if (fd < 0) {
		return fd;
	}

	if (!cfg.feature_id) {
		fprintf(stderr, "feature-id required param\n");
		close(fd);
		return EINVAL;
	}

	if (cfg.feature_id == SFX_FEAT_CLR_CARD) {
		/*Warning for clean card*/
		if (!cfg.force && !sfx_confirm_change("Going to clean device's data, confirm umount fs and try again")) {
			close(fd);
			return 0;
		} else {
			return sfx_clean_card(fd);
		}

	}

	if (cfg.feature_id == SFX_FEAT_ATOMIC && cfg.value != 0) {
		if (cfg.namespace_id != 0xffffffff) {
			err = nvme_identify_ns(fd, cfg.namespace_id, &ns);
			if (err) {
				if (err < 0)
					perror("identify-namespace");
				else
					nvme_show_status(err);
				close(fd);
				return err;
			}
			/*
			 * atomic only support with sector-size = 4k now
			 */
			if ((ns.flbas & 0xf) != 1) {
				printf("Please change-sector size to 4K, then retry\n");
				close(fd);
				return EFAULT;
			}
		}
	} else if (cfg.feature_id == SFX_FEAT_UP_P_CAP) {
		if (cfg.value <= 0) {
			fprintf(stderr, "Invalid Param\n");
			close(fd);
			return EINVAL;
		}

		/*Warning for change pacp by GB*/
		if (!cfg.force && !sfx_confirm_change("Changing physical capacity may irrevocably delete this device's data")) {
			close(fd);
			return 0;
		}
	}

	err = nvme_sfx_set_features(fd, cfg.namespace_id, cfg.feature_id, cfg.value);

	if (err < 0) {
		perror("ScaleFlux-set-feature");
		close(fd);
		return errno;
	} else if (!err) {
		printf("ScaleFlux set-feature:%#02x (%s), value:%d\n", cfg.feature_id,
			sfx_feature_to_string(cfg.feature_id), cfg.value);
	} else if (err > 0)
		nvme_show_status(err);

	close(fd);
	return err;
}

static int sfx_get_feature(int argc, char **argv, struct command *cmd, struct plugin *plugin)
{
	int err = 0, fd;
	char *desc = "ScaleFlux internal set features\n"
				 "feature id 1: ATOMIC";
	const char *feature_id = "hex feature name (required)";
	const char *namespace_id = "desired namespace";
	__u32 result = 0;

	struct config {
		__u32 namespace_id;
		__u32 feature_id;
	};
	struct config cfg = {
		.namespace_id = 0,
		.feature_id = 0,
	};

	OPT_ARGS(opts) = {
		OPT_UINT("namespace-id",		'n',	&cfg.namespace_id,		namespace_id),
		OPT_UINT("feature-id",			'f',	&cfg.feature_id,		feature_id),
		OPT_END()
	};

	fd = parse_and_open(argc, argv, desc, opts);
	if (fd < 0) {
		return fd;
	}

	if (!cfg.feature_id) {
		fprintf(stderr, "feature-id required param\n");
		close(fd);
		return EINVAL;
	}

	err = nvme_sfx_get_features(fd, cfg.namespace_id, cfg.feature_id, &result);
	if (err < 0) {
		perror("ScaleFlux-get-feature");
		close(fd);
		return errno;
	} else if (!err) {
		printf("ScaleFlux get-feature:%02x (%s), value:%d\n", cfg.feature_id,
			sfx_feature_to_string(cfg.feature_id), result);
	} else if (err > 0)
		nvme_show_status(err);

	close(fd);
	return err;

}<|MERGE_RESOLUTION|>--- conflicted
+++ resolved
@@ -693,16 +693,9 @@
 		return fd;
 	}
 
-<<<<<<< HEAD
 	if (nvme_query_cap(fd, 0xffffffff, sizeof(ctx), &ctx)) {
 	    perror("sfx-query-cap");
 	    return -1;
-=======
-	if (ioctl(fd, SFX_GET_FREESPACE, &ctx)) {
-		fprintf(stderr, "vu ioctl fail, errno %d\r\n", errno);
-		close(fd);
-		return -1;
->>>>>>> c1fa08a7
 	}
 
 	show_cap_info(&ctx);
