# bash tab completion for the nvme command line utility
# (unfortunately, bash won't let me add descriptions to cmds)
# Kelly Kaoudis kelly.n.kaoudis at intel.com, Aug. 2015

# Constant to indicate command has no options
readonly NO_OPTS=""

# Associative array of plugins and associated subcommands
# Order here is same as PLUGIN_OBJS in Makefile
typeset -A _plugin_subcmds
readonly _plugin_subcmds=(
	[intel]="id-ctrl internal-log lat-stats \
		set-bucket-thresholds lat-stats-tracking \
		market-name smart-log-add temp-stats"
	[amzn]="id-ctrl"
	[lnvm]="list info id-ns chunk-log init create \
		remove factory diag-bbtbl diag-set-bbtbl"
	[memblaze]="smart-log-add get-pm-status set-pm-status \
		select-download lat-stats lat-stats-print lat-log \
		lat-log-print clear-error-log"
	[wdc]="cap-diag drive-log get-crash-dump get-pfail-dump \
		id-ctrl purge purge-monitor vs-internal-log \
		vs-nand-stats vs-smart-add-log clear-pcie-correctable-errors \
		drive-essentials get-drive-status clear-assert-dump \
		drive-resize vs-fw-activate-history clear-fw-activate-history \
		enc-get-log vs-telemetry-controller-option \
		vs-error-reason-identifier log-page-directory \
		namespace-resize vs-drive-info vs-temperature-stats \
		capabilities cloud-SSD-plugin-version vs-pcie-stats"
	[huawei]="list id-ctrl"
	[netapp]="smdevices ontapdevices"
	[toshiba]="vs-smart-add-log vs-internal-log \
		clear-pcie-correctable-errors"
	[micron]="select-download vs-temperature-stats vs-pcie-stats \
		clear-pcie-correctable-errors vs-internal-log \
		vs-telemetry-controller-option vs-nand-stats \
		vs-drive-info plugin-version cloud-SSD-plugin-version \
		log-page-directory vs-fw-activate-history \
		vs-error-reason-identifier vs-smart-add-log \
		clear-fw-activate-history vs-smbus-option"
	[seagate]="vs-temperature-stats vs-log-page-sup \
		vs-smart-add-log vs-pcie-stats clear-pcie-correctable-errors \
		get-host-tele get-ctrl-tele vs-internal-log \
		plugin-version"
	[virtium]="save-smart-to-vtview-log show-identify"
	[shannon]="smart-log-add get-feature-add set-feature-add id-ctrl"
	[dera]="smart-log-add"
	[sfx]="smart-log-add lat-stats get-bad-block query-cap \
		change-cap set-feature get-feature"
	[transcend]="healthvalue badblock"
	[zns]="id-ctrl id-ns zone-mgmt-recv \
		zone-mgmt-send report-zones close-zone \
		finish-zone open-zone reset-zone offline-zone \
		set-zone-desc zone-append changed-zone-list"
	[nvidia]="id-ctrl"
	[ymtc]="smart-log-add"
)

# Associative array mapping plugins to coresponding option completions
typeset -A _plugin_funcs
readonly _plugin_funcs=(
	[intel]="plugin_intel_opts"
	[amzn]="plugin_amzn_opts"
	[lnvm]="plugin_lnvm_opts"
	[memblaze]="plugin_memblaze_opts"
	[wdc]="plugin_wdc_opts"
	[huawei]="plugin_huawei_opts"
	[toshiba]="plugin_toshiba_opts"
	[micron]="plugin_micron_opts"
	[seagate]="plugin_seagate_opts"
	[virtium]="plugin_virtium_opts"
	[shannon]="plugin_shannon_opts"
	[dera]="plugin_dera_opts"
	[sfx]="pluginx_sfx_opts"
	[transcend]="plugin_transcend_opts"
	[zns]="plugin_zns_opts"
	[nvidia]="plugin_nvidia_opts"
	[ymtc]="plugin_ymtc_opts"
)

# Top level commands
_cmds="list list-subsys id-ctrl id-ns \
	id-ns-granularity list-ns list-ctrl \
	nvm-id-ctrl primary-ctrl-caps list-secondary \
	ns-descs id-nvmset id-uuid id-iocs create-ns \
	delete-ns get-ns-id get-log telemetry-log \
	fw-log changed-ns-list-log smart-log ana-log \
	error-log effects-log endurance-log \
	predictable-lat-log pred-lat-event-agg-log \
	persistent-event-log endurance-agg-log \
	lba-status-log resv-notif-log get-feature \
	device-self-test self-test-log set-feature \
	set-property get-property format fw-commit \
	fw-download admin-passthru io-passthru \
	security-send security-recv get-lba-status \
	resv-acquire resv-register resv-release \
	resv-report dsm copy flush compare read \
	write write-zeros write-uncor verify \
	sanitize sanitize-log reset subsystem-reset \
	ns-rescan show-regs discover connect-all \
	connect disconnect disconnect-all gen-hostnqn \
	show-hostnqn dir-receive dir-send virt-mgmt \
	rpmb boot-part-log fid-support-effects-log \
<<<<<<< HEAD
	supported-log-pages lockdown"
=======
	supported-log-pages list-endgrp"
>>>>>>> 580854d6

# Add plugins:
for plugin in "${!_plugin_subcmds[@]}"; do
	_cmds+=" $plugin"
done

cmds+=" version help"

nvme_list_opts () {
    local opts=""
	local compargs=""

	local nonopt_args=0
	for (( i=0; i < ${#words[@]}-1; i++ )); do
		if [[ ${words[i]} != -* ]]; then
			let nonopt_args+=1
		fi
	done

	if [ $nonopt_args -eq 2 ]; then
		opts="/dev/nvme* "
	fi

	opts+=" "

	# Listed here in the same order as in nvme-builtin.h
	case "$1" in
		"list")
		opts+=$NO_OPTS
			;;
		"list-subsys")
		opts=+=" --output-format= -o --verbose -v"
			;;
		"id-ctrl")
		opts+=" --raw-binary -b --human-readable -H \
			--vendor-specific -v --output-format= -o"
			;;
		"id-ns")
		opts+=" --namespace-id= -n --raw-binary -b \
			--human-readable -H --vendor-specific -v \
			--force -f --output-format= -o"
			;;
		"id-ns-granularity")
		opts+=" --output-format= -o"
			;;
		"list-ns")
		opts+=" --namespace-id= -n --al -a --csi= -y \
			--outputformat= -o"
			;;
		"list-ctrl")
		opts+=" --namespace-id= -n --cntid= -c \
			--output-format= -o"
			;;
		"cmdset-ind-id-ns")
		opts+=" --namespace-id= -n --raw-binary -b \
			--human-readable -H --output-format= -o"
			;;
		"id-domain")
		opts+=" --dom-id= -d --output-format= -o"
			;;
		"nvm-id-ctrl")
		opts+=" --output-format= -o"
			;;
		"primary-ctrl-caps")
		opts+=" --output-format= -o --human-readable -H"
			;;
		"list-secondary")
		opts+=" --cntid= -c --namespace-id= n --num-entries -e \
			--output-format= -o"
			;;
		"ns-descs")
		opts+=" --namespace-id= -n --output-format -o --raw-binary -b"
			;;
		"id-nvmset")
		opts+=" --nvmeset-id= -i --output-format= -o"
			;;
		"id-uuid")
		opts+=" --output-format= -o --raw-binary -b --human-readable -H"
			;;
		"list-endgrp")
		opts+=" --endgrp-id= -i --output-format= -o"
			;;
		"id-iocs")
		opts+=" --controller-id= -c --output-format= -o --human-readable -H"
			;;
		"create-ns")
		opts+=" --nsze= -s --ncap= -c --flbas= -f \
			--dps= -d --nmic= -n --anagrp-id= -a --nvmset-id= -i \
			--block-size= -b --timeout= -t--csi= -y"
			;;
		"delete-ns")
		opts+=" -namespace-id= -n --timeout= -t"
			;;
		"attach-ns")
		opts+=" --namespace-id= -n --controllers= -c"
			;;
		"detach-ns")
		opts+=" --namespace-id= -n --controllers= -c"
			;;
		"get-ns-id")
		opts+=$NO_OPTS
			;;
		"get-log")
		opts+=" --log-id= -i --log-len= -l --namespace-id= -n \
			--aen= -a --lpo= -o --lsp= -s --lsi= -S \
			--rae -r --uuid-index= -U --csi= -y --ot -O \
			--raw-binary -b"
			;;
		"supported-log-pages")
		opts+=" --output-format= -o --human-readable -H"
			;;
		"telemetry-log")
		opts+=" --output-file= -o --host-generate= -g \
			--controller-init -c --data-area= -d"
			;;
		"fw-log")
		opts+=" --raw-binary -b --output-format= -o"
			;;
		"changed-ns-list-log")
		opts+=" --output-format= -o --raw-binary -b"
			;;
		"smart-log")
		opts+=" --namespace-id= -n --raw-binary -b \
			--output-format= -o"
			;;
		"ana-log")
		opts+=" --output-format -o"
			;;
		"fid-support-effects-log")
		opts+=" --output-format -o"
			;;
		"error-log")
		opts+=" --raw-binary -b --log-entries= -e \
			--output-format= -o"
			;;
		"effects-log")
		opts+=" --output-format= -o --human-readable -H \
			--raw-binary -b"
			;;
		"endurance-log")
		opts+=" --output-format= -o --group-id -g"
			;;
		"predictable-lat-log")
		opts+=" --nvmset-id= -i --raw-binary -b \
			--output-format= -o"
			;;
		"pred-lat-event-agg-log")
		opts+=" --log-entries= -e  --rae -r \
			--raw-binary -b --output-format= -o"
			;;
		"persistent-event-log")
		opts+=" --action= -a --log-len= -l \
			--raw-binary -b --output-format= -o"
			;;
		"endurance-event-agg-log")
		opts+=" --log-entries= -e  --rae -r \
			--raw-binary -b --output-format= -o"
			;;
		"lba-status-log")
		opts+=" --rae -r --output-format= -o"
			;;
		"resv-notif-log")
		opts+=" --output-format= -o"
			;;
		"boot-part-log")
		opts+=" --lsp -s --output-file= -f \
			--output-format= -o"
			;;
		"get-feature")
		opts+=" --namespace-id= -n --feature-id= -f --sel= -s \
			--data-len= -l --cdw11= --c -uuid-index= -U --raw-binary -b \
			--human-readable -H"
			;;
		"device-self-test")
		opts+=" --namespace-id= -n --self-test-code= -s"
			;;
		"self-test-log")
		opts+=" --dst-entries= -e --output-format= -o \
			--verbose -v"
			;;
		"set-feature")
		opts+=" --namespace-id= -n --feature-id= -f --value= -v \
			--data-len= -l -data= -d --value= -v --save -s --uuid-index= -U \
			--cdw12= -c"
			;;
		"set-property")
		opts+=" --offset= -o --value= -v"
			;;
		"get-property")
		opts=+" --offset= -o --human-readable -H"
			;;
		"format")
		opts+=" --namespace-id= -n --timeout= -t --lbaf= -l \
			--ses= -s --pil= -p -pi= -i --ms= -m --reset -r"
			;;
		"fw-commit")
		opts+=" --slot= -s --action= -a --bpid= -b"
			;;
		"fw-download")
		opts+=" --fw= -f --xfer= -x --offset= -o"
			;;
		"capacity-mgmt")
		opts+=" --operation= -f --element-id= -i --cap-lower= -l \
				--cap-upper= -u"
			;;
		"lockdown")
		opts+=" --ofi= -O --ifc= -F --prhbt= -P \
			-scp= -S --uuid -U"
			;;
		"admin-passthru")
		opts+=" --opcode= -o --flags= -f --prefil= -p --rsvd= -R \
			--namespace-id= -n --data-len= -l --metadata-len= -m \
			--timeout= -t --cdw2= -2 --cdw3= -3 --cdw10= -4 \
			--cdw11= -5 --cdw12= -6 --cdw13= -7 --cdw14= -8 \
			--cdw15= -9 --input-file= -i --raw-binary -b \
			--show-command -s --dry-run -d --read -r --write -w \
			--latency -T"
			;;
		"io-passthru")
		opts+=" --opcode= -o --flags= -f --prefill= -p --rsvd= -R \
			--namespace-id= -n --data-len= -l --metadata-len= -m \
			--timeout= -t --cdw2= -2 --cdw3= -3 --cdw10= -4 \
			--cdw11= -5 --cdw12= -6 --cdw13= -7 --cdw14= -8 \
			--cdw15= -9 --input-file= -i --raw-binary -b \
			--show-command -s --dry-run -d --read -r --write -w \
			--latency -T"
			;;
		"security-send")
		opts+=" --namespace-id= -n --file= -f --nssf= -N --secp= -p \
			--spsp= -s --tl= -t"
			;;
		"security-recv")
		opts+=" --namespace-id= -n --size= -x --secp= -p --spsp= -s \
			--al= -t --raw-binary -b"
			;;
		"get-lba-status")
		opts+=" --namespace-id= -n --start-lba= -s --max-dw= -m \
			--action= -a --range-len= -l --timeout= -t \
			--output-format= -o"
			;;
		"resv-acquire")
		opts+=" --namespace-id= -n --crkey= -c --prkey= -p \
			--rtype= -t --racqa= -a --iekey= -i"
			;;
		"resv-register")
		opts+=" --namespace-id= -n --crkey= -c --nrkey= -k \
			--rrega= -r --cptpl= -p --iekey -i"
			;;
		"resv-release")
		opts+=" --namespace-id= -n --crkey -c --rtype= -t \
			--rrela= -a --iekey -i"
			;;
		"resv-report")
		opts+=" --namespace-id= -n --numd= -d --cdw11 -c \
			--output-format= -o --raw-binary -b"
			;;
		"dsm")
		opts+=" --namespace-id= -n --ctx-attrs= -a --blocks= -b \
			--slbs= -s --ad -d --idw -w --idr -r --cdw11= -c"
			;;
		"copy")
		opts+=" --namespace-id= -n --sdlba= -d --blocks= -b --slbs= -s \
			--limited-retry -l --force-unit-access -f \
			--prinfow= -p --prinfor= -P \
			--ref-tag= -r --expected-ref-tag= -R \
			--app-tag= -a --expected-app-tag= -A \
			--app-tag-mask= -m --expected-app-tag-mask= -M \
			--dir-type= -T --dir-spec= -S --format= -F"
			;;
		"flush")
		opts+=" --namespace-id= -n"
			;;
		"compare")
		opts+=" --start-block= -s --block-count= -c --data-size= -z \
			--metadata-size= -y --ref-tag= -r --data= -d \
			--metadata= -M --prinfo= -p --app-tag-mask= -m \
			--app-tag= -a --limited-retry -l \
			--force-unit-access -f --storage-tag-check -C \
			--dir-type= -T --dir-spec= -S --dsm= -D --show-command -v \
			--dry-run -w --latency -t"
			;;
		"read")
		opts+=" --start-block= -s --block-count= -c --data-size= -z \
			--metadata-size= -y --ref-tag= -r --data= -d \
			--metadata= -M --prinfo= -p --app-tag-mask= -m \
			--app-tag= -a --limited-retry -l \
			--force-unit-access -f --storage-tag-check -C \
			--dir-type= -T --dir-spec= -S --dsm= -D --show-command -v \
			--dry-run -w --latency -t"
			;;
		"write")
		opts+=" --start-block= -s --block-count= -c --data-size= -z \
			--metadata-size= -y --ref-tag= -r --data= -d \
			--metadata= -M --prinfo= -p --app-tag-mask= -m \
			--app-tag= -a --limited-retry -l \
			--force-unit-access -f --storage-tag-check -C \
			--dir-type= -T --dir-spec= -S --dsm= -D --show-command -v \
			--dry-run -w --latency -t"
			;;
		"write-zeros")
		opts+=" --namespace-id= -n --start-block= -s \
			--block-count= -c --deac -d --limited-retry -l \
			--force-unit-access -f --prinfo= -p --ref-tag= -r \
			--app-tag-mask= -m --app-tag= -a \
			--storage-tag= -S --storage-tag-check -C"
			;;
		"write-uncor")
		opts+=" --namespace-id= -n --start-block= -s \
			--block-count= -c"
			;;
		"verify")
		opts+=" --namespace-id= -n --start-block= -s \
			--block-count= -c --limited-retry -l \
			--force-unit-access -f --prinfo= -p --ref-tag= -r \
			--app-tag= -a --app-tag-mask= -m \
			--storage-tag= -S --storage-tag-check -C"
			;;
		"sanitize")
		opts+=" --no-dealloc -d --oipbp -i --owpass= -n \
			--ause -u --sanact= -a --ovrpat= -p"
			;;
		"sanitize-log")
		opts+=" --rae -r --output-format= -o --human-readable -H \
			--raw-binary -b"
			;;
		"reset")
		opts+=$NO_OPTS
			;;
		"subsystem-reset")
		opts+=$NO_OPTS
			;;
		"ns-rescan")
		opts+=$NO_OPTS
			;;
		"show-regs")
		opts+=" --output-format= -o --human-readable -H"
			;;
		"discover")
		opts+=" --transport= -t -traddr= -a -trsvcid= -s \
			--host-traddr= -w --hsot-iface= -f \
			--hostnqn= -q --hostid -I --raw= -r \
			--raw= -r --device= -d --keep-alive-tmo= -k \
			--ctrl-loss-tmo= -l --fast-io-fail-tmo= -f \
			--tos= -T --hdr-digest= -g --data-digest -G \
			--nr-io-queues= -i --nr-write-queues= -W \
			--nr-poll-queues= -P --queue-size= -Q \
			--persistent -p --quiet -S --matching -m \
			--output-format= -o"
			;;
		"connect-all")
		opts+=" --transport= -t -traddr= -a -trsvcid= -s \
			--host-traddr= -w --hsot-iface= -f \
			--hostnqn= -q --hostid -I --raw= -r \
			--raw= -r --device= -d --keep-alive-tmo= -k \
			--ctrl-loss-tmo= -l --fast-io-fail-tmo= -f \
			--tos= -T --hdr-digest= -g --data-digest -G \
			--nr-io-queues= -i --nr-write-queues= -W \
			--nr-poll-queues= -P --queue-size= -Q \
			--persistent -p --quiet -S --matching -m \
			--output-format= -o"
			;;
		"connect")
		opts+=" --transport= -t --nqn= -n --traddr= -a --trsvcid -s \
			--hostnqn= -q --host-id= -I --nr-io-queues= -i \
			--nr-poll-queues= -P --queue-size= -Q \
			--keep-alive-tmo= -k --reconnect-delay= -r \
			--ctrl-loss-tmo= -l --fast-io-fail-tmo= -f \
			--tos= -T --duplicate-connect -D --disable-sqflow -d\
			--hdr-digest -g --data-digest -G --output-format= -o"
			;;
		"disconnect")
		opts+=" --nqn -n --device -d"
			;;
		"disconnect-all")
		opts+=$NO_OPTS
			;;
		"gen-hostnqn")
		opts+=$NO_OPTS
			;;
		"show-hostnqn")
		opts+=$NO_OPTS
			;;
		"dir-receive")
		opts+=" --namespace-id= -n --data-len= -l --raw-binary -b \
			--dir-type= -D --dir-spec= -S --dir-oper= -O \
			--req-resource= -r --human-readable -H"
			;;
		"dir-send")
		opts+=" --namespace-id= -n --data-len= -l --dir-type= -D \
			--target-dir= -T --dir-spec= -S --dir-oper= -O \
			--endir= -e --human-readable -H --raw-binary -b"
			;;
		"virt-mgmt")
		opts+=" --cntlid= -c --rt= -r --act= -a --nr= -n"
			;;
		"rpmb")
		opts+=" --cmd= -c --msgfile= -f --keyfile= -g \
			--key= -k --msg= -d --address= -o --blocks= -b \
			--target= -t"
			;;
		"version")
		opts+=$NO_OPTS
			;;
		"help")
		opts=$_cmds
			;;
	esac

	opts+=" -h --help"

	COMPREPLY+=( $( compgen $compargs -W "$opts" -- $cur ) )

	return 0
}

plugin_intel_opts () {
    local opts=""
	local compargs=""

	local nonopt_args=0
	for (( i=0; i < ${#words[@]}-1; i++ )); do
		if [[ ${words[i]} != -* ]]; then
			let nonopt_args+=1
		fi
	done

	if [ $nonopt_args -eq 3 ]; then
		opts="/dev/nvme* "
	fi

	opts+=" "

	case "$1" in
		"id-ctrl")
		opts+=" --raw-binary -b --human-readable -H \
			--vendor-specific -v --output-format= -o"
			;;
		"internal-log")
		opts+=" --log= -l --region= -r --nlognum= -m \
			--namespace-id= -n --output-file= -o \
			--verbose-nlog -v"
			;;
		"lat-stats")
		opts+=" --write -w --raw-binary -b --json -j"
			;;
		"set-bucket-thresholds")
		opts+=" --write -w --bucket-thresholds= -t"
			;;
		"lat-stats-tracking")
		opts+=" --enable -e --disable -d"
			;;
		"market-name")
		opts+=" --raw-binary -b"
			;;
		"smart-log-add")
		opts+=" --namespace-id= -n --raw-binary -b \
			--json -j"
			;;
		"temp-stats")
		opts+=" --raw-binary -b"
			;;
		"help")
		opts+=$NO_OPTS
			;;
	esac

	COMPREPLY+=( $( compgen $compargs -W "$opts" -- $cur ) )

	return 0
}

plugin_amzn_opts () {
    local opts=""
	local compargs=""

	local nonopt_args=0
	for (( i=0; i < ${#words[@]}-1; i++ )); do
		if [[ ${words[i]} != -* ]]; then
			let nonopt_args+=1
		fi
	done

	if [ $nonopt_args -eq 3 ]; then
		opts="/dev/nvme* "
	fi

	opts+=" "

	case "$1" in
		"id-ctrl")
		opts+=" --raw-binary -b --human-readable -H \
			--vendor-specific -v --output-format= -o"
			;;
		"help")
		opts+=$NO_OPTS
			;;
	esac

	COMPREPLY+=( $( compgen $compargs -W "$opts" -- $cur ) )

	return 0
}

plugin_lnvm_opts () {
    local opts=""
	local compargs=""

	local nonopt_args=0
	for (( i=0; i < ${#words[@]}-1; i++ )); do
		if [[ ${words[i]} != -* ]]; then
			let nonopt_args+=1
		fi
	done

	if [ $nonopt_args -eq 3 ]; then
		opts="/dev/nvme* "
	fi

	opts+=" "

	case "$1" in
		"list")
		opts+=$NO_OPTS
			;;
		"info")
		opts+=$NO_OPTS
			;;
		"id-ns")
		opts+=" --namespace-id= -n --raw-binary -b --human-readable -H"
			;;
		"chunk-log")
		opts+=" --output-format= -o --human-readable -H"
			;;
		"init")
		opts+=" --device-name= -d --mediamgr-name -m"
			;;
		"create")
		opts+=" --device-name= -d --target-name= -n --target-type= -t \
			--lun-begin= -b --lun-end= -e --over-prov= -o --factory -f"
			;;
		"remove")
		opts+=" --target-name= -n"
			;;
		"factory")
		opts+=" --device-name= -d --erase-only-marked -e
			--clear-host-side-blks -s --clear-bb-blks -b"
			;;
		"diag-bbtbl")
		opts+=" --namespace-id= -n --channel-id= -c --lun-id= -l \
			--raw-binary -b"
			;;
		"diag-set-bbtbl")
		opts+=" --namespace-id= -n --channel-id= -c --lun-id= -l \
			--plane-id= -p --block-id= -b --value= -v"
			;;
		"help")
		opts+=$NO_OPTS
			;;
	esac

	COMPREPLY+=( $( compgen $compargs -W "$opts" -- $cur ) )

	return 0
}

plugin_memblaze_opts () {
    local opts=""
	local compargs=""

	local nonopt_args=0
	for (( i=0; i < ${#words[@]}-1; i++ )); do
		if [[ ${words[i]} != -* ]]; then
			let nonopt_args+=1
		fi
	done

	if [ $nonopt_args -eq 3 ]; then
		opts="/dev/nvme* "
	fi

	opts+=" "

	case "$1" in
		"smart-log-add")
		opts+=" --namespace-id= -n --raw-binary -b"
			;;
		"get-pm-status")
		opts+=$NO_OPTS
			;;
		"set-pm-status")
		opts+=" --value= -v --save -s"
			;;
		"select-download")
		opts+=" --fw= -f --select= -s"
			;;
		"lat-stats")
		opts+=" --enable -e --disable -d"
			;;
		"lat-stats-print")
		opts+=" --write -w"
			;;
		"lat-log")
		opts+=" --param= -p"
			;;
		"lat-log-print")
		opts+=$NO_OPTS
			;;
		"clear-error-log")
		opts+=$NO_OPTS
			;;
		"help")
		opts+=$NO_OPTS
			;;
	esac

	COMPREPLY+=( $( compgen $compargs -W "$opts" -- $cur ) )

	return 0
}

plugin_wdc_opts () {
    local opts=""
	local compargs=""

	local nonopt_args=0
	for (( i=0; i < ${#words[@]}-1; i++ )); do
		if [[ ${words[i]} != -* ]]; then
			let nonopt_args+=1
		fi
	done

	if [ $nonopt_args -eq 3 ]; then
		opts="/dev/nvme* "
	fi

	opts+=" "

	case "$1" in
		"cap-diag")
		opts+=" --output-file= -o --transfer-size= -s"
			;;
		"drive-log")
		opts+=" --output-file= -o"
			;;
		"get-crash-dump")
		opts+=" --output-file= -o"
			;;
		"get-pfail-dump")
		opts+=" --output-file= -o"
			;;
		"id-ctrl")
		opts+=" --raw-binary -b --human-readable -H \
			--vendor-specific -v --output-format= -o"
			;;
		"purge")
		opts+=$NO_OPTS
			;;
		"purge-monitor")
		opts+=$NO_OPTS
			;;
		"vs-internal-log")
		opts+=" --output-file= -o --transfer-size= -s --data-area= -d \
			--file-size= -f --offset= -e --type= -t --verbose -v"
			;;
		"vs-nand-stats")
		opts+=" --output-format= -o"
			;;
		"vs-smart-add-log")
		opts+=" --interval= -i --output-format= -o --log-page-version= -l \
			--log-page-mask= -p"
			;;
		"clear-pcie-correctable-errors")
		opts+=$NO_OPTS
			;;
		"drive-essentials")
		opts+=" --dir-name= -d"
			;;
		"get-drive-status")
		opts+=$NO_OPTS
			;;
		"clear-assert-dump")
		opts+=$NO_OPTS
			;;
		"drive-resize")
		opts+=" --size= -s"
			;;
		"vs-fw-activate-history")
		opts+=" --output-format= -o"
			;;
		"clear-fw-activate-history")
		opts+=$NO_OPTS
			;;
		"enc-get-log")
		opts+=" --output-file= -o --transfer-size= -s --log-id= -l"
			;;
		"vs-telemetry-controller-option")
		opts+=" --disable -d --enable -e --status -s"
			;;
		"vs-error-reason-identifier")
		opts+=" --log-id= -i --file= -o"
			;;
		"log-page-directory")
		opts+=" --output-format= -o"
			;;
		"namespace-resize")
		opts+=" --namespace-id= -n --op-option= -o"
			;;
		"vs-drive-info")
		opts+=" --output-format= -o"
			;;
		"vs-temperature-stats")
		opts+=" --output-format= -o"
			;;
		"capabilities")
		opts+=$NO_OPTS
			;;
		"cloud-SSD-plugin-version")
		opts+=$NO_OPTS
			;;
		"vs-pcie-stats")
		opts+=" --output-format= -o"
			;;
		"help")
		opts+=$NO_OPTS
			;;
	esac

	COMPREPLY+=( $( compgen $compargs -W "$opts" -- $cur ) )

	return 0
}

plugin_huawei_opts () {
    local opts=""
	local compargs=""

	local nonopt_args=0
	for (( i=0; i < ${#words[@]}-1; i++ )); do
		if [[ ${words[i]} != -* ]]; then
			let nonopt_args+=1
		fi
	done

	if [ $nonopt_args -eq 3 ]; then
		opts="/dev/nvme* "
	fi

	opts+=" "

	case "$1" in
		"list")
		opts+=" --output-format= -o"
			;;
		"id-ctrl")
		opts+=" --raw-binary -b --human-readable -H \
			--vendor-specific -v --output-format= -o"
			;;
		"help")
		opts+=$NO_OPTS
			;;
	esac

	COMPREPLY+=( $( compgen $compargs -W "$opts" -- $cur ) )

	return 0
}

plugin_toshiba_opts () {
    local opts=""
	local compargs=""

	local nonopt_args=0
	for (( i=0; i < ${#words[@]}-1; i++ )); do
		if [[ ${words[i]} != -* ]]; then
			let nonopt_args+=1
		fi
	done

	if [ $nonopt_args -eq 3 ]; then
		opts="/dev/nvme* "
	fi

	opts+=" "

	case "$1" in
		"vs-smart-add-log")
		opts+=" --namespace-id= -n --output-file= -o --log= -l"
			;;
		"vs-internal-log")
		opts+=" --output-file= -o --prev-log -p"
			;;
		"clear-pcie-correctable-errors")
		opts+=$NO_OPTS
			;;
		"help")
		opts+=$NO_OPTS
			;;
	esac

	COMPREPLY+=( $( compgen $compargs -W "$opts" -- $cur ) )

	return 0
}

plugin_micron_opts () {
    local opts=""
	local compargs=""

	local nonopt_args=0
	for (( i=0; i < ${#words[@]}-1; i++ )); do
		if [[ ${words[i]} != -* ]]; then
			let nonopt_args+=1
		fi
	done

	if [ $nonopt_args -eq 3 ]; then
		opts="/dev/nvme* "
	fi

	opts+=" "

	case "$1" in
		"select-download")
		opts+=" --fw= -f --select= -s"
			;;
		"vs-temperature-stats")
		opts+=" --format= -f"
			;;
		"vs-pcie-stats")
		opts+=" --format= -f"
			;;
		"clear-pcie-correctable-errors")
		opts+=$NO_OPTS
			;;
		"vs-internal-log")
		opts+=" --type= -t --package= -p --data_area= -d"
			;;
		"vs-telemetry-controller-option")
		opts+=" --option= -o --select= -s"
			;;
		"vs-nand-stats")
		opts+=" --format= -f"
			;;
		"vs-drive-info")
		opts+=" --format= -f"
			;;
		"plugin-version")
		opts+=$NO_OPTS
			;;
		"cloud-SSD-plugin-version")
		opts+=$NO_OPTS
			;;
		"log-page-directory")
		opts+=$NO_OPTS
			;;
		"vs-fw-activate-history")
		opts+=" --format= -f"
			;;
		"vs-error-reason-identifier")
		opts+=" --format= -f"
			;;
		"vs-smart-add-log")
		opts+=" --format= -f"
			;;
		"clear-fw-activate-history")
		opts+=$NO_OPTS
			;;
		"vs-smbus-option")
		opts+=" --option= -o --value= -v --save= -s"
			;;
		"help")
		opts+=$NO_OPTS
			;;
	esac

	COMPREPLY+=( $( compgen $compargs -W "$opts" -- $cur ) )

	return 0
}

lugin_seagate_opts () {
    local opts=""
	local compargs=""

	local nonopt_args=0
	for (( i=0; i < ${#words[@]}-1; i++ )); do
		if [[ ${words[i]} != -* ]]; then
			let nonopt_args+=1
		fi
	done

	if [ $nonopt_args -eq 3 ]; then
		opts="/dev/nvme* "
	fi

	opts+=" "

	case "$1" in
		"vs-temperature-stats")
		opts+=" --output-format= -o"
			;;
		"vs-log-page-sup")
		opts+=" --output-format= -o"
			;;
		"vs-smart-add-log")
		opts+=" --output-format= -o"
			;;
		"vs-pcie-stats")
		opts+=" --output-format= -o"
			;;
		"clear-pcie-correctable-errors")
		opts+=" --save -s"
			;;
		"get-host-tele")
		opts+=" --namespace-id= -n --log-specific= -i --raw-binary -b"
			;;
		"get-ctrl-tele")
		opts+=" --namespace-id= -n --raw-binary -b"
			;;
		"vs-internal-log")
		opts+=" --namespace-id= -n --dump-file= -f"
			;;
		"plugin-version")
		opts+=$NO_OPTS
			;;
		"help")
		opts+=""
			;;
	esac

	COMPREPLY+=( $( compgen $compargs -W "$opts" -- $cur ) )

	return 0
}

plugin_virtium_opts () {
    local opts=""
	local compargs=""

	local nonopt_args=0
	for (( i=0; i < ${#words[@]}-1; i++ )); do
		if [[ ${words[i]} != -* ]]; then
			let nonopt_args+=1
		fi
	done

	if [ $nonopt_args -eq 3 ]; then
		opts="/dev/nvme* "
	fi

	opts+=" "

	case "$1" in
		"save-smart-to-vtview-log")
		opts+=" --run-time= -r --freq= -f --output-file= -o --test-name= -n"
			;;
		"show-identify")
		opts+=$NO_OPTS
			;;
		"help")
		opts+=$NO_OPTS
			;;
	esac

	COMPREPLY+=( $( compgen $compargs -W "$opts" -- $cur ) )

	return 0
}

plugin_shannon_opts () {
    local opts=""
	local compargs=""

	local nonopt_args=0
	for (( i=0; i < ${#words[@]}-1; i++ )); do
		if [[ ${words[i]} != -* ]]; then
			let nonopt_args+=1
		fi
	done

	if [ $nonopt_args -eq 3 ]; then
		opts="/dev/nvme* "
	fi

	opts+=" "

	case "$1" in
		"smart-log-add")
		opts+=" --namespace-id= -n --raw-binary -b"
			;;
		"get-feature-add")
		opts+=" --namespace-id= -n --feature-id -f --sel= -s \
			--data-len= -l --raw-binary -b --cdw11= -c --human-readable -H"
			;;
		"set-feature-add")
		opts+=" --namespace-id= -n --feature-id= -f --value= -v \
			--data-len= -l --data= -d --save -s"
			;;
		"id-ctrl")
		opts+=" --raw-binary -b --human-readable -H \
			--vendor-specific -v --output-format= -o"
			;;
		"help")
		opts+=$NO_OPTS
			;;
	esac

	COMPREPLY+=( $( compgen $compargs -W "$opts" -- $cur ) )

	return 0
}

plugin_dera_opts () {
    local opts=""
	local compargs=""

	local nonopt_args=0
	for (( i=0; i < ${#words[@]}-1; i++ )); do
		if [[ ${words[i]} != -* ]]; then
			let nonopt_args+=1
		fi
	done

	if [ $nonopt_args -eq 3 ]; then
		opts="/dev/nvme* "
	fi

	opts+=" "

	case "$1" in
		"smart-log-add")
		opts+=$NO_OPTS
			;;
		"help")
		opts+=$NO_OPTS
			;;
	esac

	COMPREPLY+=( $( compgen $compargs -W "$opts" -- $cur ) )

	return 0
}

plugin_sfx_opts () {
    local opts=""
	local compargs=""

	local nonopt_args=0
	for (( i=0; i < ${#words[@]}-1; i++ )); do
		if [[ ${words[i]} != -* ]]; then
			let nonopt_args+=1
		fi
	done

	if [ $nonopt_args -eq 3 ]; then
		opts="/dev/nvme* "
	fi

	opts+=" "

	case "$1" in
		"smart-log-add")
		opts+=" --namespace-id= -n --raw-binary -b --json -j"
			;;
		"lat-stats")
		opts+=" --write -w --raw-binary -b"
			;;
		"get-bad-block")
		opts+=$NO_OPTS
			;;
		"query-cap")
		opts+=" --raw-binary --json"
			;;
		"change-cap")
		opts+=" --cap= -c --cap-byte= -z --force -f --raw-binary -b --json -j"
			;;
		"set-feature")
		opts+=" --namespace-id= -n --feature-id= -f --value= -v --force -s"
			;;
		"get-feature")
		opts+=" --namespace-id= -n --feature-id -f"
			;;
		"help")
		opts+=$NO_OPTS
			;;
	esac

	COMPREPLY+=( $( compgen $compargs -W "$opts" -- $cur ) )

	return 0
}

plugin_transcend_opts () {
    local opts=""
	local compargs=""

	local nonopt_args=0
	for (( i=0; i < ${#words[@]}-1; i++ )); do
		if [[ ${words[i]} != -* ]]; then
			let nonopt_args+=1
		fi
	done

	if [ $nonopt_args -eq 3 ]; then
		opts="/dev/nvme* "
	fi

	opts+=" "

	case "$1" in
		"healthvalue")
		opts+=$NO_OPTS
			;;
		"badblock")
		opts+=$NO_OPTS
			;;
		"help")
		opts+=$NO_OPTS
			;;
	esac

	COMPREPLY+=( $( compgen $compargs -W "$opts" -- $cur ) )

	return 0
}

plugin_zns_opts () {
    local opts=""
	local compargs=""

	local nonopt_args=0
	for (( i=0; i < ${#words[@]}-1; i++ )); do
		if [[ ${words[i]} != -* ]]; then
			let nonopt_args+=1
		fi
	done

	if [ $nonopt_args -eq 3 ]; then
		opts="/dev/nvme* "
	fi

	opts+=" "

	case "$1" in
		"id-ctrl")
		opts+=" --raw-binary -b --human-readable -H \
			--vendor-specific -v --output-format= -o"
			;;
		"id-ns")
		opts+=" --namespace-id= -n --vendor-specific -v \
			--output-format= -o --human-readable -H"
			;;
		"zone-mgmt-recv")
		opts+=" --output-format= -o --namespace-id= -n \
			--start-lba= -s --zra= -z --zrasf= -S --partial -p \
			--data-len= -l"
			;;
		"zone-mgmt-send")
		opts+=" --namespace-id= -n --start-lba= -s \
			--select-all -a --zsa= -z --data-len= -l \
			--data= -d --timeout= -t"
			;;
		"report-zones")
		opts+=" --namespace-id= -n --start-lba= -s \
			--descs= -d --state= -S --output-format= -o \
			--human-readable -H --extended -e --partial -p"
			;;
		"close-zone")
		opts+=" --namespace-id= -n --start-lba= -s \
			--select-all -a --timeout= -t"
			;;
		"finish-zone")
		opts+=" --namespace-id= -n --start-lba= -s \
			--select-all -a --timeout= -t"
			;;
		"open-zone")
		opts+=" --namespace-id= -n --start-lba= -s \
			--select-all -a --timeout= -t"
			;;
		"reset-zone")
		opts+=" --namespace-id= -n --start-lba= -s \
			--select-all -a --timeout= -t"
			;;
		"offline-zone")
		opts+=" --namespace-id= -n --start-lba= -s \
			--select-all -a --timeout= -t"
			;;
		"set-zone-desc")
		opts+=" --namespace-id= -n --start-lba= -s \
			--data= -d --timeout= -t"
			;;
		"zone-append")
		opts+=" --namespace-id= -n --zslba= -s --data-size= -z \
			--metadata-size= -y --data= -d --metadata= -M \
			--limited-retry -l --force-unit-access -f --ref-tag= -r
			--app-tag-mask= -m --app-tag= -a --prinfo= -p \
			--piremap -P --latency -t"
			;;
		"changed-zone-list")
		opts+=" --namespace-id= -n --output-format= -o --rae -r"
			;;
		"help")
		opts+=$NO_OPTS
			;;
	esac

	COMPREPLY+=( $( compgen $compargs -W "$opts" -- $cur ) )

	return 0
}

plugin_nvidia_opts () {
    local opts=""
	local compargs=""

	local nonopt_args=0
	for (( i=0; i < ${#words[@]}-1; i++ )); do
		if [[ ${words[i]} != -* ]]; then
			let nonopt_args+=1
		fi
	done

	if [ $nonopt_args -eq 3 ]; then
		opts="/dev/nvme* "
	fi

	opts+=" "

	case "$1" in
		"id-ctrl")
		opts+=" --raw-binary -b --human-readable -H \
			--vendor-specific -v --output-format= -o"
			;;
		"help")
		opts+=$NO_OPTS
			;;
	esac

	COMPREPLY+=( $( compgen $compargs -W "$opts" -- $cur ) )

	return 0
}

plugin_ymtc_opts () {
    local opts=""
	local compargs=""

	local nonopt_args=0
	for (( i=0; i < ${#words[@]}-1; i++ )); do
		if [[ ${words[i]} != -* ]]; then
			let nonopt_args+=1
		fi
	done

	if [ $nonopt_args -eq 3 ]; then
		opts="/dev/nvme* "
	fi

	opts+=" "

	case "$1" in
		"smart-log-add")
		opts+=" --namespace-id= -n --raw-binary -b"
			;;
		"help")
		opts+=NO_OPTS
			;;
	esac

	COMPREPLY+=( $( compgen $compargs -W "$opts" -- $cur ) )

	return 0
}

_nvme_subcmds () {
	local cur prev words cword
	_init_completion || return

	if [[ ${#words[*]} -lt 3 ]]; then
		COMPREPLY+=( $(compgen -W "$_cmds" -- $cur ) )
	else
		for subcmd in "${!_plugin_subcmds[@]}"; do
			if [[ ${words[1]} == $subcmd ]]; then
				if [[ ${#words[*]} -lt 4 ]]; then
					COMPREPLY+=( $(compgen -W "${_plugin_subcmds[$subcmd]}" -- $cur ) )
				else
					func=${_plugin_funcs[$subcmd]}
					$func ${words[2]} $prev
				fi
				return 0
			fi
		done

		nvme_list_opts ${words[1]} $prev
	fi

	return 0
}

complete -o default -F _nvme_subcmds nvme<|MERGE_RESOLUTION|>--- conflicted
+++ resolved
@@ -101,11 +101,8 @@
 	connect disconnect disconnect-all gen-hostnqn \
 	show-hostnqn dir-receive dir-send virt-mgmt \
 	rpmb boot-part-log fid-support-effects-log \
-<<<<<<< HEAD
 	supported-log-pages lockdown"
-=======
 	supported-log-pages list-endgrp"
->>>>>>> 580854d6
 
 # Add plugins:
 for plugin in "${!_plugin_subcmds[@]}"; do
