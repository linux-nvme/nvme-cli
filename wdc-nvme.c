/*
 * Copyright (c) 2015-2017 Western Digital Corporation or its affiliates.
 *
 * This program is free software; you can redistribute it and/or
 * modify it under the terms of the GNU General Public License
 * as published by the Free Software Foundation; either version 2
 * of the License, or (at your option) any later version.
 *
 * This program is distributed in the hope that it will be useful,
 * but WITHOUT ANY WARRANTY; without even the implied warranty of
 * MERCHANTABILITY or FITNESS FOR A PARTICULAR PURPOSE.  See the
 * GNU General Public License for more details.
 *
 * You should have received a copy of the GNU General Public License
 * along with this program; if not, write to the Free Software
 * Foundation, Inc., 51 Franklin Street, Fifth Floor, Boston,
 * MA  02110-1301, USA.
 *
 *   Author: Chaitanya Kulkarni <chaitanya.kulkarni@hgst.com>,
 *           Dong Ho <dong.ho@hgst.com>
 */
#include <stdio.h>
#include <string.h>
#include <stdlib.h>
#include <inttypes.h>
#include <errno.h>
#include <limits.h>
#include <fcntl.h>
#include <unistd.h>

#include "linux/nvme_ioctl.h"

#include "nvme.h"
#include "nvme-print.h"
#include "nvme-ioctl.h"
#include "plugin.h"
#include "json.h"

#include "argconfig.h"
#include "suffix.h"
#include <sys/ioctl.h>
#define CREATE_CMD
#include "wdc-nvme.h"

#define WRITE_SIZE	(sizeof(__u8) * 4096)

#define WDC_NVME_SUBCMD_SHIFT	8

#define WDC_NVME_LOG_SIZE_DATA_LEN			0x08

/* Device Config */
#define WDC_NVME_VID  			0x1c58
#define WDC_NVME_SN100_CNTL_ID	0x0003
#define WDC_NVME_SN200_CNTL_ID	0x0023

/* Capture Diagnostics */
#define WDC_NVME_CAP_DIAG_HEADER_TOC_SIZE	WDC_NVME_LOG_SIZE_DATA_LEN
#define WDC_NVME_CAP_DIAG_OPCODE			0xE6
#define WDC_NVME_CAP_DIAG_CMD_OPCODE		0xC6
#define WDC_NVME_CAP_DIAG_SUBCMD			0x00
#define WDC_NVME_CAP_DIAG_CMD				0x00

/* Crash dump */
#define WDC_NVME_CRASH_DUMP_SIZE_OPCODE		WDC_NVME_CAP_DIAG_CMD_OPCODE
#define WDC_NVME_CRASH_DUMP_SIZE_DATA_LEN	WDC_NVME_LOG_SIZE_DATA_LEN
#define WDC_NVME_CRASH_DUMP_SIZE_NDT		0x02
#define WDC_NVME_CRASH_DUMP_SIZE_CMD		0x20
#define WDC_NVME_CRASH_DUMP_SIZE_SUBCMD		0x03

#define WDC_NVME_CRASH_DUMP_OPCODE			WDC_NVME_CAP_DIAG_CMD_OPCODE
#define WDC_NVME_CRASH_DUMP_CMD				0x20
#define WDC_NVME_CRASH_DUMP_SUBCMD			0x04

/* Drive Log */
#define WDC_NVME_DRIVE_LOG_SIZE_OPCODE		WDC_NVME_CAP_DIAG_CMD_OPCODE
#define WDC_NVME_DRIVE_LOG_SIZE_DATA_LEN	WDC_NVME_LOG_SIZE_DATA_LEN
#define WDC_NVME_DRIVE_LOG_SIZE_NDT			0x02
#define WDC_NVME_DRIVE_LOG_SIZE_CMD			0x20
#define WDC_NVME_DRIVE_LOG_SIZE_SUBCMD		0x01

#define WDC_NVME_DRIVE_LOG_OPCODE			WDC_NVME_CAP_DIAG_CMD_OPCODE
#define WDC_NVME_DRIVE_LOG_CMD				WDC_NVME_LOG_SIZE_DATA_LEN
#define WDC_NVME_DRIVE_LOG_SUBCMD			0x00

/* Purge and Purge Monitor */
#define WDC_NVME_PURGE_CMD_OPCODE			0xDD
#define WDC_NVME_PURGE_MONITOR_OPCODE		0xDE
#define WDC_NVME_PURGE_MONITOR_DATA_LEN		0x2F
#define WDC_NVME_PURGE_MONITOR_CMD_CDW10	0x0000000C
#define WDC_NVME_PURGE_MONITOR_TIMEOUT		0x7530
#define WDC_NVME_PURGE_CMD_SEQ_ERR			0x0C
#define WDC_NVME_PURGE_INT_DEV_ERR			0x06

#define WDC_NVME_PURGE_STATE_IDLE			0x00
#define WDC_NVME_PURGE_STATE_DONE			0x01
#define WDC_NVME_PURGE_STATE_BUSY			0x02
#define WDC_NVME_PURGE_STATE_REQ_PWR_CYC	0x03
#define WDC_NVME_PURGE_STATE_PWR_CYC_PURGE	0x04

/* Clear dumps */
#define WDC_NVME_CLEAR_DUMP_OPCODE			0xFF
#define WDC_NVME_CLEAR_CRASH_DUMP_CMD		0x03
#define WDC_NVME_CLEAR_CRASH_DUMP_SUBCMD	0x05

/* Additional Smart Log */
#define WDC_ADD_LOG_BUF_LEN							0x4000
#define WDC_NVME_ADD_LOG_OPCODE						0xC1
#define WDC_GET_LOG_PAGE_SSD_PERFORMANCE			0x37
#define WDC_NVME_GET_STAT_PERF_INTERVAL_LIFETIME	0x0F

/* C2 Log Page */
#define WDC_NVME_GET_AVAILABLE_LOG_PAGES_OPCODE		0xC2
#define WDC_C2_LOG_BUF_LEN							0x1000
#define WDC_C2_LOG_PAGES_SUPPORTED_ID				0x08

/* CA Log Page */
#define WDC_NVME_GET_DEVICE_INFO_LOG_OPCODE			0xCA
#define WDC_CA_LOG_BUF_LEN							0x80

static int wdc_get_serial_name(int fd, char *file, size_t len, char *suffix);
static int wdc_create_log_file(char *file, __u8 *drive_log_data,
		__u32 drive_log_length);
static int wdc_do_clear_dump(int fd, __u8 opcode, __u32 cdw12);
static int wdc_do_dump(int fd, __u32 opcode,__u32 data_len, __u32 cdw10,
		__u32 cdw12, __u32 dump_length, char *file);
static int wdc_do_crash_dump(int fd, char *file);
static int wdc_crash_dump(int fd, char *file);
static int wdc_get_crash_dump(int argc, char **argv, struct command *command,
		struct plugin *plugin);
static int wdc_do_drive_log(int fd, char *file);
static int wdc_drive_log(int argc, char **argv, struct command *command,
		struct plugin *plugin);
static const char* wdc_purge_mon_status_to_string(__u32 status);
static int wdc_purge(int argc, char **argv,
		struct command *command, struct plugin *plugin);
static int wdc_purge_monitor(int argc, char **argv,
		struct command *command, struct plugin *plugin);
static int wdc_nvme_check_supported_log_page(int fd, __u8 log_id);

/* Drive log data size */
struct wdc_log_size {
	__le32	log_size;
};

/* Purge monitor response */
struct wdc_nvme_purge_monitor_data {
	__le16 	rsvd1;
	__le16 	rsvd2;
	__le16 	first_erase_failure_cnt;
	__le16 	second_erase_failure_cnt;
	__le16 	rsvd3;
	__le16 	programm_failure_cnt;
	__le32 	rsvd4;
	__le32 	rsvd5;
	__le32 	entire_progress_total;
	__le32 	entire_progress_current;
	__u8   	rsvd6[14];
};

/* Additional Smart Log */
struct wdc_log_page_header {
	uint8_t	num_subpages;
	uint8_t	reserved;
	__le16	total_log_size;
};

struct wdc_log_page_subpage_header {
	uint8_t	spcode;
	uint8_t	pcset;
	__le16	subpage_length;
};

struct wdc_ssd_perf_stats {
	__le64	hr_cmds;		/* Host Read Commands				*/
	__le64	hr_blks;		/* Host Read Blocks					*/
	__le64	hr_ch_cmds;		/* Host Read Cache Hit Commands		*/
	__le64	hr_ch_blks;		/* Host Read Cache Hit Blocks		*/
	__le64	hr_st_cmds;		/* Host Read Stalled Commands		*/
	__le64	hw_cmds;		/* Host Write Commands				*/
	__le64	hw_blks;		/* Host Write Blocks				*/
	__le64	hw_os_cmds;		/* Host Write Odd Start Commands	*/
	__le64	hw_oe_cmds;		/* Host Write Odd End Commands		*/
	__le64	hw_st_cmds;		/* Host Write Commands Stalled		*/
	__le64	nr_cmds;		/* NAND Read Commands				*/
	__le64	nr_blks;		/* NAND Read Blocks					*/
	__le64	nw_cmds;		/* NAND Write Commands				*/
	__le64	nw_blks;		/* NAND Write Blocks				*/
	__le64	nrbw;			/* NAND Read Before Write			*/
};

/* Additional C2 Log Page */
struct wdc_c2_log_page_header {
	__le32	length;
	__le32	version;
};

struct wdc_c2_log_subpage_header {
	__le32	length;
	__le32	entry_id;
	__le32	data;
};

struct wdc_c2_cbs_data {
	__le32	length;
	__u8	data[];
};

struct __attribute__((__packed__)) wdc_ssd_ca_perf_stats {
	__le64	nand_bytes_wr_lo;			/* 0x00 - NAND Bytes Written lo				*/
	__le64	nand_bytes_wr_hi;			/* 0x08 - NAND Bytes Written hi				*/
	__le64	nand_bytes_rd_lo;			/* 0x10 - NAND Bytes Read lo				*/
	__le64	nand_bytes_rd_hi;			/* 0x18 - NAND Bytes Read hi				*/
	__le64	nand_bad_block;				/* 0x20 - NAND Bad Block Count				*/
	__le64	uncorr_read_count;			/* 0x28 - Uncorrectable Read Count			*/
	__le64	ecc_error_count;			/* 0x30 - Soft ECC Error Count				*/
	__le32	ssd_detect_count;			/* 0x38 - SSD End to End Detection Count	*/
	__le32	ssd_correct_count;			/* 0x3C - SSD End to End Correction Count	*/
	__le32	data_percent_used;			/* 0x40 - System Data Percent Used			*/
	__le32	data_erase_max;				/* 0x44 - User Data Erase Counts			*/
	__le32	data_erase_min;				/* 0x48 - User Data Erase Counts			*/
	__le64	refresh_count;				/* 0x4c - Refresh Count						*/
	__le64	program_fail;				/* 0x54 - Program Fail Count				*/
	__le64	user_erase_fail;			/* 0x5C - User Data Erase Fail Count		*/
	__le64	system_erase_fail;			/* 0x64 - System Area Erase Fail Count		*/
	__le16	thermal_throttle_status;	/* 0x6C - Thermal Throttling Status			*/
	__le16	thermal_throttle_count;		/* 0x6E - Thermal Throttling Count			*/
	__le64	pcie_corr_error;			/* 0x70 - pcie Correctable Error Count		*/
	__le32	rsvd1;						/* 0x78 - Reserved							*/
	__le32	rsvd2;						/* 0x7C - Reserved							*/
};

static double safe_div_fp(double numerator, double denominator)
{
	return denominator ? numerator / denominator : 0;
}

static double calc_percent(uint64_t numerator, uint64_t denominator)
{
	return denominator ?
		(uint64_t)(((double)numerator / (double)denominator) * 100) : 0;
}

static int wdc_check_device(int fd)
{
	int ret;
	struct nvme_id_ctrl ctrl;

	memset(&ctrl, 0, sizeof (struct nvme_id_ctrl));
	ret = nvme_identify_ctrl(fd, &ctrl);
	if (ret) {
		fprintf(stderr, "ERROR : WDC : nvme_identify_ctrl() failed "
				"0x%x\n", ret);
		return -1;
	}
	ret = -1;
	/* WDC : ctrl->cntlid == PCI Device ID, use that with VID to identify WDC Devices */
	if ((le32_to_cpu(ctrl.vid) == WDC_NVME_VID) &&
		((le32_to_cpu(ctrl.cntlid) == WDC_NVME_SN100_CNTL_ID) ||
		(le32_to_cpu(ctrl.cntlid) == WDC_NVME_SN200_CNTL_ID)))
		ret = 0;
	else
		fprintf(stderr, "WARNING : WDC : Device not supported\n");

	return ret;
}

static bool wdc_check_device_sn100(int fd)
{
	bool ret;
	struct nvme_id_ctrl ctrl;

	memset(&ctrl, 0, sizeof (struct nvme_id_ctrl));
	ret = nvme_identify_ctrl(fd, &ctrl);
	if (ret) {
		fprintf(stderr, "ERROR : WDC : nvme_identify_ctrl() failed "
				"0x%x\n", ret);
		return false;
	}

	/* WDC : ctrl->cntlid == PCI Device ID, use that with VID to identify WDC Devices */
	if ((le32_to_cpu(ctrl.vid) == WDC_NVME_VID) &&
		(le32_to_cpu(ctrl.cntlid) == WDC_NVME_SN100_CNTL_ID))
		ret = true;
	else
		ret = false;

	return ret;
}

static bool wdc_check_device_sn200(int fd)
{
	bool ret;
	struct nvme_id_ctrl ctrl;

	memset(&ctrl, 0, sizeof (struct nvme_id_ctrl));
	ret = nvme_identify_ctrl(fd, &ctrl);
	if (ret) {
		fprintf(stderr, "ERROR : WDC : nvme_identify_ctrl() failed "
				"0x%x\n", ret);
		return false;
	}

	/* WDC : ctrl->cntlid == PCI Device ID, use that with VID to identify WDC Devices */
	if ((le32_to_cpu(ctrl.vid) == WDC_NVME_VID) &&
		(le32_to_cpu(ctrl.cntlid) == WDC_NVME_SN200_CNTL_ID))
		ret = true;
	else
		ret = false;

	return ret;
}


static int wdc_get_serial_name(int fd, char *file, size_t len, char *suffix)
{
	int i;
	int ret;
	char orig[PATH_MAX] = {0};
	struct nvme_id_ctrl ctrl;

	i = sizeof (ctrl.sn) - 1;
	strncpy(orig, file, PATH_MAX);
	memset(file, 0, len);
	memset(&ctrl, 0, sizeof (struct nvme_id_ctrl));
	ret = nvme_identify_ctrl(fd, &ctrl);
	if (ret) {
		fprintf(stderr, "ERROR : WDC : nvme_identify_ctrl() failed "
				"0x%x\n", ret);
		return -1;
	}
	/* Remove trailing spaces from the name */
	while (i && ctrl.sn[i] == ' ') {
		ctrl.sn[i] = '\0';
		i--;
	}
	snprintf(file, len, "%s%s%s.bin", orig, ctrl.sn, suffix);
	return 0;
}

static int wdc_create_log_file(char *file, __u8 *drive_log_data,
		__u32 drive_log_length)
{
	int fd;
	int ret;

	if (drive_log_length == 0) {
		fprintf(stderr, "ERROR : WDC: invalid log file length\n");
		return -1;
	}

	fd = open(file, O_WRONLY | O_CREAT | O_TRUNC, 0666);
	if (fd < 0) {
		fprintf(stderr, "ERROR : WDC: open : %s\n", strerror(errno));
		return -1;
	}

	while (drive_log_length > WRITE_SIZE) {
		ret = write(fd, drive_log_data, WRITE_SIZE);
		if (ret < 0) {
			fprintf (stderr, "ERROR : WDC: write : %s\n", strerror(errno));
			return -1;
		}
		drive_log_data += WRITE_SIZE;
		drive_log_length -= WRITE_SIZE;
	}

	ret = write(fd, drive_log_data, drive_log_length);
	if (ret < 0) {
		fprintf(stderr, "ERROR : WDC : write : %s\n", strerror(errno));
		return -1;
	}

	if (fsync(fd) < 0) {
		fprintf(stderr, "ERROR : WDC : fsync : %s\n", strerror(errno));
		return -1;
	}
	close(fd);
	return 0;
}

static int wdc_nvme_check_supported_log_page(int fd, __u8 log_id)
{
	int i;
	int ret = -1;
	int found = 0;
	__u8* data;
	__u32 length = 0;
	struct wdc_c2_cbs_data *cbs_data;
	struct wdc_c2_log_page_header *hdr_ptr;
	struct wdc_c2_log_subpage_header *sph;

	if ((data = (__u8*) malloc(sizeof (__u8) * WDC_C2_LOG_BUF_LEN)) == NULL) {
		fprintf(stderr, "ERROR : WDC : malloc : %s\n", strerror(errno));
		return ret;
	}
	memset(data, 0, sizeof (__u8) * WDC_C2_LOG_BUF_LEN);

	/* get the log page length */
<<<<<<< HEAD
	ret = nvme_get_log(fd, NVME_NSID_ALL, WDC_NVME_GET_AVAILABLE_LOG_PAGES_OPCODE, WDC_C2_LOG_BUF_LEN, data);
=======
	ret = nvme_get_log(fd, 0xFFFFFFFF, WDC_NVME_GET_AVAILABLE_LOG_PAGES_OPCODE,
			   NVME_NO_LOG_LSP, NVME_NO_LOG_LPO,
			   WDC_C2_LOG_BUF_LEN, data);
>>>>>>> 84669969
	if (ret) {
		fprintf(stderr, "ERROR : WDC : Unable to get C2 Log Page length, ret = %d\n", ret);
		goto out;
	}

	hdr_ptr = (struct wdc_c2_log_page_header *)data;

	if (hdr_ptr->length > WDC_C2_LOG_BUF_LEN) {
		fprintf(stderr, "ERROR : WDC : data length > buffer size : 0x%x\n", hdr_ptr->length);
		goto out;
	}

<<<<<<< HEAD
	ret = nvme_get_log(fd, NVME_NSID_ALL, WDC_NVME_GET_AVAILABLE_LOG_PAGES_OPCODE, hdr_ptr->length, data);
=======
	ret = nvme_get_log(fd, 0xFFFFFFFF, WDC_NVME_GET_AVAILABLE_LOG_PAGES_OPCODE,
			   NVME_NO_LOG_LSP, NVME_NO_LOG_LPO,
			   hdr_ptr->length, data);
>>>>>>> 84669969
	/* parse the data until the List of log page ID's is found */
	if (ret) {
		fprintf(stderr, "ERROR : WDC : Unable to read C2 Log Page data, ret = %d\n", ret);
		goto out;
	}

	length = sizeof(struct wdc_c2_log_page_header);
	while (length < hdr_ptr->length) {
		sph = (struct wdc_c2_log_subpage_header *)(data + length);

		if (sph->entry_id == WDC_C2_LOG_PAGES_SUPPORTED_ID) {
			cbs_data = (struct wdc_c2_cbs_data *)&sph->data;

			for (i = 0; i < cbs_data->length; i++) {
				if (log_id == cbs_data->data[i]) {
					found = 1;
					ret = 0;
					break;
				}
			}

			if (!found) {
				fprintf(stderr, "ERROR : WDC : Log Page 0x%x not supported\n", log_id);
				fprintf(stderr, "WDC : Supported Log Pages:\n");
				/* print the supported pages */
				d((__u8 *)&sph->data + 4, sph->length - 12, 16, 1);
				ret = -1;
			}
			break;
		}
		length += le32_to_cpu(sph->length);
	}
out:
	free(data);
	return ret;
}

static int wdc_do_clear_dump(int fd, __u8 opcode, __u32 cdw12)
{
	int ret;
	struct nvme_admin_cmd admin_cmd;

	memset(&admin_cmd, 0, sizeof (struct nvme_admin_cmd));
	admin_cmd.opcode = opcode;
	admin_cmd.cdw12 = cdw12;
	ret = nvme_submit_passthru(fd, NVME_IOCTL_ADMIN_CMD, &admin_cmd);
	if (ret != 0) {
		fprintf(stdout, "ERROR : WDC : Crash dump erase failed\n");
	}
	fprintf(stderr, "NVMe Status:%s(%x)\n", nvme_status_to_string(ret), ret);
	return ret;
}

static __u32 wdc_dump_length(int fd, __u32 opcode, __u32 cdw10, __u32 cdw12, __u32 *dump_length)
{
	int ret;
	__u8 buf[WDC_NVME_LOG_SIZE_DATA_LEN] = {0};
	struct wdc_log_size *l;
	struct nvme_admin_cmd admin_cmd;

	l = (struct wdc_log_size *) buf;
	memset(&admin_cmd, 0, sizeof (struct nvme_admin_cmd));
	admin_cmd.opcode = opcode;
	admin_cmd.addr = (__u64)(uintptr_t)buf;
	admin_cmd.data_len = WDC_NVME_LOG_SIZE_DATA_LEN;
	admin_cmd.cdw10 = cdw10;
	admin_cmd.cdw12 = cdw12;

	ret = nvme_submit_passthru(fd, NVME_IOCTL_ADMIN_CMD, &admin_cmd);
	if (ret != 0) {
		l->log_size = 0;
		ret = -1;
		fprintf(stderr, "ERROR : WDC : reading dump length failed\n");
		fprintf(stderr, "NVMe Status:%s(%x)\n", nvme_status_to_string(ret), ret);
		return ret;
	}

	if (opcode == WDC_NVME_CAP_DIAG_OPCODE)
		*dump_length = buf[0x04] << 24 | buf[0x05] << 16 | buf[0x06] << 8 | buf[0x07];
	else
		*dump_length = le32_to_cpu(l->log_size);
	return ret;
}

static int wdc_do_dump(int fd, __u32 opcode,__u32 data_len, __u32 cdw10,
		__u32 cdw12, __u32 dump_length, char *file)
{
	int ret;
	__u8 *dump_data;
	struct nvme_admin_cmd admin_cmd;

	dump_data = (__u8 *) malloc(sizeof (__u8) * dump_length);
	if (dump_data == NULL) {
		fprintf(stderr, "ERROR : malloc : %s\n", strerror(errno));
		return -1;
	}
	memset(dump_data, 0, sizeof (__u8) * dump_length);
	memset(&admin_cmd, 0, sizeof (struct nvme_admin_cmd));
	admin_cmd.opcode = opcode;
	admin_cmd.addr = (__u64)(uintptr_t)dump_data;
	admin_cmd.data_len = data_len;
	admin_cmd.cdw10 = cdw10;
	admin_cmd.cdw12 = cdw12;

	ret = nvme_submit_passthru(fd, NVME_IOCTL_ADMIN_CMD, &admin_cmd);
	fprintf(stderr, "NVMe Status:%s(%x)\n", nvme_status_to_string(ret), ret);
	if (ret == 0) {
		ret = wdc_create_log_file(file, dump_data, dump_length);
	}
	free(dump_data);
	return ret;
}

static int wdc_do_cap_diag(int fd, char *file)
{
	int ret;
	__u32 cap_diag_length;

	ret = wdc_dump_length(fd, WDC_NVME_CAP_DIAG_OPCODE,
						WDC_NVME_CAP_DIAG_HEADER_TOC_SIZE,
						0x00,
						&cap_diag_length);
	if (ret == -1) {
		return -1;
	}
	if (cap_diag_length == 0) {
		fprintf(stderr, "INFO : WDC : Capture Dignostics log is empty\n");
	} else {
		ret = wdc_do_dump(fd, WDC_NVME_CAP_DIAG_OPCODE, cap_diag_length,
				cap_diag_length,
				(WDC_NVME_CAP_DIAG_SUBCMD << WDC_NVME_SUBCMD_SHIFT) |
				 WDC_NVME_CAP_DIAG_CMD, cap_diag_length, file);

	}
	return ret;
}

static int wdc_cap_diag(int argc, char **argv, struct command *command,
		struct plugin *plugin)
{
	const char *desc = "Capture Diagnostics Log.";
	const char *file = "Output file pathname.";
	char f[PATH_MAX] = {0};
	int fd;

	struct config {
		char *file;
	};

	struct config cfg = {
		.file = NULL
	};

	const struct argconfig_commandline_options command_line_options[] = {
		{"output-file", 'o', "FILE", CFG_STRING, &cfg.file, required_argument, file},
		{ NULL, '\0', NULL, CFG_NONE, NULL, no_argument, desc},
		{NULL}
	};

	fd = parse_and_open(argc, argv, desc, command_line_options, NULL, 0);
	if (fd < 0)
		return fd;

	wdc_check_device(fd);
	if (cfg.file != NULL) {
		strncpy(f, cfg.file, PATH_MAX);
	}
	if (wdc_get_serial_name(fd, f, PATH_MAX, "cap_diag") == -1) {
		fprintf(stderr, "ERROR : WDC: failed to generate file name\n");
		return -1;
	}
	return wdc_do_cap_diag(fd, f);
}

static int wdc_do_crash_dump(int fd, char *file)
{
	int ret;
	__u32 crash_dump_length;
	__u8 opcode = WDC_NVME_CLEAR_DUMP_OPCODE;
	__u32 cdw12 = ((WDC_NVME_CLEAR_CRASH_DUMP_SUBCMD << WDC_NVME_SUBCMD_SHIFT) |
			WDC_NVME_CLEAR_CRASH_DUMP_CMD);

	ret = wdc_dump_length(fd, WDC_NVME_CRASH_DUMP_SIZE_OPCODE,
			WDC_NVME_CRASH_DUMP_SIZE_NDT,
			((WDC_NVME_CRASH_DUMP_SIZE_SUBCMD <<
			WDC_NVME_SUBCMD_SHIFT) | WDC_NVME_CRASH_DUMP_SIZE_CMD),
			&crash_dump_length);
	if (ret == -1) {
		return -1;
	}
	if (crash_dump_length == 0) {
		fprintf(stderr, "INFO : WDC: Crash dump is empty\n");
	} else {
		ret = wdc_do_dump(fd, WDC_NVME_CRASH_DUMP_OPCODE, crash_dump_length,
				crash_dump_length,
				(WDC_NVME_CRASH_DUMP_SUBCMD << WDC_NVME_SUBCMD_SHIFT) |
				 WDC_NVME_CRASH_DUMP_CMD, crash_dump_length, file);
		if (ret == 0)
			ret = wdc_do_clear_dump(fd, opcode, cdw12);
	}
	return ret;
}

static int wdc_crash_dump(int fd, char *file)
{
	char f[PATH_MAX] = {0};

	if (file != NULL) {
		strncpy(f, file, PATH_MAX);
	}
	if (wdc_get_serial_name(fd, f, PATH_MAX, "crash_dump") == -1) {
		fprintf(stderr, "ERROR : WDC : failed to generate file name\n");
		return -1;
	}
	return wdc_do_crash_dump(fd, f);
}

static int wdc_do_drive_log(int fd, char *file)
{
	int ret;
	__u8 *drive_log_data;
	__u32 drive_log_length;
	struct nvme_admin_cmd admin_cmd;

	ret = wdc_dump_length(fd, WDC_NVME_DRIVE_LOG_SIZE_OPCODE,
			WDC_NVME_DRIVE_LOG_SIZE_NDT,
			(WDC_NVME_DRIVE_LOG_SIZE_SUBCMD <<
			WDC_NVME_SUBCMD_SHIFT | WDC_NVME_DRIVE_LOG_SIZE_CMD),
			&drive_log_length);
	if (ret == -1) {
		return -1;
	}

	drive_log_data = (__u8 *) malloc(sizeof (__u8) * drive_log_length);
	if (drive_log_data == NULL) {
		fprintf(stderr, "ERROR : WDC : malloc : %s\n", strerror(errno));
		return -1;
	}

	memset(drive_log_data, 0, sizeof (__u8) * drive_log_length);
	memset(&admin_cmd, 0, sizeof (struct nvme_admin_cmd));
	admin_cmd.opcode = WDC_NVME_DRIVE_LOG_OPCODE;
	admin_cmd.addr = (__u64)(uintptr_t)drive_log_data;
	admin_cmd.data_len = drive_log_length;
	admin_cmd.cdw10 = drive_log_length;
	admin_cmd.cdw12 = ((WDC_NVME_DRIVE_LOG_SUBCMD <<
				WDC_NVME_SUBCMD_SHIFT) | WDC_NVME_DRIVE_LOG_SIZE_CMD);

	ret = nvme_submit_passthru(fd, NVME_IOCTL_ADMIN_CMD, &admin_cmd);
	fprintf(stderr, "NVMe Status:%s(%x)\n", nvme_status_to_string(ret),
			ret);
	if (ret == 0) {
		ret = wdc_create_log_file(file, drive_log_data, drive_log_length);
	}
	free(drive_log_data);
	return ret;
}

static int wdc_drive_log(int argc, char **argv, struct command *command,
		struct plugin *plugin)
{
	const char *desc = "Capture Drive Log.";
	const char *file = "Output file pathname.";
	char f[PATH_MAX] = {0};
	int fd;
	struct config {
		char *file;
	};

	struct config cfg = {
		.file = NULL
	};

	const struct argconfig_commandline_options command_line_options[] = {
		{"output-file", 'o', "FILE", CFG_STRING, &cfg.file, required_argument, file},
		{ NULL, '\0', NULL, CFG_NONE, NULL, no_argument, desc},
		{NULL}
	};

	fd = parse_and_open(argc, argv, desc, command_line_options, NULL, 0);
	if (fd < 0)
		return fd;

	wdc_check_device(fd);
	if (cfg.file != NULL) {
		strncpy(f, cfg.file, PATH_MAX);
	}
	if (wdc_get_serial_name(fd, f, PATH_MAX, "drive_log") == -1) {
		fprintf(stderr, "ERROR : WDC : failed to generate file name\n");
		return -1;
	}
	return wdc_do_drive_log(fd, f);
}

static int wdc_get_crash_dump(int argc, char **argv, struct command *command,
		struct plugin *plugin)
{
	const char *desc = "Get Crash Dump.";
	const char *file = "Output file pathname.";
	int fd;
	int ret;
	struct config {
		char *file;
	};

	struct config cfg = {
		.file = NULL,
	};

	const struct argconfig_commandline_options command_line_options[] = {
		{"output-file", 'o', "FILE", CFG_STRING, &cfg.file, required_argument, file},
		{ NULL, '\0', NULL, CFG_NONE, NULL, no_argument, desc},
		{NULL}
	};

	fd = parse_and_open(argc, argv, desc, command_line_options, NULL, 0);
	if (fd < 0)
		return fd;

	wdc_check_device(fd);
	ret = wdc_crash_dump(fd, cfg.file);
	if (ret != 0) {
		fprintf(stderr, "ERROR : WDC : failed to read crash dump\n");
	}
	return ret;
}

static void wdc_do_id_ctrl(__u8 *vs, struct json_object *root)
{
	char vsn[24] = {0};
	int base = 3072;
	int vsn_start = 3081;

	memcpy(vsn, &vs[vsn_start - base], sizeof(vsn));
	if (root)
		json_object_add_value_string(root, "wdc vsn", strlen(vsn) > 1 ? vsn : "NULL");
	else
		printf("wdc vsn : %s\n", strlen(vsn) > 1 ? vsn : "NULL");
}

static int wdc_id_ctrl(int argc, char **argv, struct command *cmd, struct plugin *plugin)
{
	return __id_ctrl(argc, argv, cmd, plugin, wdc_do_id_ctrl);
}

static const char* wdc_purge_mon_status_to_string(__u32 status)
{
	const char *str;

	switch (status) {
	case WDC_NVME_PURGE_STATE_IDLE:
		str = "Purge State Idle.";
		break;
	case WDC_NVME_PURGE_STATE_DONE:
		str = "Purge State Done.";
		break;
	case WDC_NVME_PURGE_STATE_BUSY:
		str = "Purge State Busy.";
		break;
	case WDC_NVME_PURGE_STATE_REQ_PWR_CYC:
		str = "Purge Operation resulted in an error that requires "
			"power cycle.";
		break;
	case WDC_NVME_PURGE_STATE_PWR_CYC_PURGE:
		str = "The previous purge operation was interrupted by a power "
			"cycle\nor reset interruption. Other commands may be "
			"rejected until\nPurge Execute is issued and "
			"completed.";
		break;
	default:
		str = "Unknown.";
	}
	return str;
}

static int wdc_purge(int argc, char **argv,
		struct command *command, struct plugin *plugin)
{
	const char *desc = "Send a Purge command.";
	char *err_str;
	int fd;
	int ret;
	struct nvme_passthru_cmd admin_cmd;
	const struct argconfig_commandline_options command_line_options[] = {
		{ NULL, '\0', NULL, CFG_NONE, NULL, no_argument, desc },
		{NULL}
	};

	err_str = "";
	memset(&admin_cmd, 0, sizeof (admin_cmd));
	admin_cmd.opcode = WDC_NVME_PURGE_CMD_OPCODE;

	fd = parse_and_open(argc, argv, desc, command_line_options, NULL, 0);
	if (fd < 0)
		return fd;

	wdc_check_device(fd);
	ret = nvme_submit_passthru(fd, NVME_IOCTL_ADMIN_CMD, &admin_cmd);
	if (ret > 0) {
		switch (ret) {
		case WDC_NVME_PURGE_CMD_SEQ_ERR:
			err_str = "ERROR : WDC : Cannot execute purge, "
					"Purge operation is in progress.\n";
			break;
		case WDC_NVME_PURGE_INT_DEV_ERR:
			err_str = "ERROR : WDC : Internal Device Error.\n";
			break;
		default:
			err_str = "ERROR : WDC\n";
		}
	}
	fprintf(stderr, "%s", err_str);
	fprintf(stderr, "NVMe Status:%s(%x)\n", nvme_status_to_string(ret), ret);
	return ret;
}

static int wdc_purge_monitor(int argc, char **argv,
		struct command *command, struct plugin *plugin)
{
	const char *desc = "Send a Purge Monitor command.";
	int fd;
	int ret;
	__u8 output[WDC_NVME_PURGE_MONITOR_DATA_LEN];
	double progress_percent;
	struct nvme_passthru_cmd admin_cmd;
	struct wdc_nvme_purge_monitor_data *mon;
	const struct argconfig_commandline_options command_line_options[] = {
		{ NULL, '\0', NULL, CFG_NONE, NULL, no_argument, desc },
		{NULL}
	};

	memset(output, 0, sizeof (output));
	memset(&admin_cmd, 0, sizeof (struct nvme_admin_cmd));
	admin_cmd.opcode = WDC_NVME_PURGE_MONITOR_OPCODE;
	admin_cmd.addr = (__u64)(uintptr_t)output;
	admin_cmd.data_len = WDC_NVME_PURGE_MONITOR_DATA_LEN;
	admin_cmd.cdw10 = WDC_NVME_PURGE_MONITOR_CMD_CDW10;
	admin_cmd.timeout_ms = WDC_NVME_PURGE_MONITOR_TIMEOUT;

	fd = parse_and_open(argc, argv, desc, command_line_options, NULL, 0);
	if (fd < 0)
		return fd;

	wdc_check_device(fd);
	ret = nvme_submit_passthru(fd, NVME_IOCTL_ADMIN_CMD, &admin_cmd);
	if (ret == 0) {
		mon = (struct wdc_nvme_purge_monitor_data *) output;
		printf("Purge state = 0x%0x\n", admin_cmd.result);
		printf("%s\n", wdc_purge_mon_status_to_string(admin_cmd.result));
		if (admin_cmd.result == WDC_NVME_PURGE_STATE_BUSY) {
			progress_percent =
				((double)le32_to_cpu(mon->entire_progress_current) * 100) /
				le32_to_cpu(mon->entire_progress_total);
			printf("Purge Progress = %f%%\n", progress_percent);
		}
	}
	fprintf(stderr, "NVMe Status:%s(%x)\n", nvme_status_to_string(ret), ret);
	return ret;
}

static void wdc_print_log_normal(struct wdc_ssd_perf_stats *perf)
{
	printf("  C1 Log Page Performance Statistics :- \n");
	printf("  Host Read Commands                             %20"PRIu64"\n",
			(uint64_t)le64_to_cpu(perf->hr_cmds));
	printf("  Host Read Blocks                               %20"PRIu64"\n",
			(uint64_t)le64_to_cpu(perf->hr_blks));
	printf("  Average Read Size                              %20lf\n",
			safe_div_fp((le64_to_cpu(perf->hr_blks)), (le64_to_cpu(perf->hr_cmds))));
	printf("  Host Read Cache Hit Commands                   %20"PRIu64"\n",
			(uint64_t)le64_to_cpu(perf->hr_ch_cmds));
	printf("  Host Read Cache Hit_Percentage                 %20"PRIu64"%%\n",
			(uint64_t) calc_percent(le64_to_cpu(perf->hr_ch_cmds), le64_to_cpu(perf->hr_cmds)));
	printf("  Host Read Cache Hit Blocks                     %20"PRIu64"\n",
			(uint64_t)le64_to_cpu(perf->hr_ch_blks));
	printf("  Average Read Cache Hit Size                    %20f\n",
			safe_div_fp((le64_to_cpu(perf->hr_ch_blks)), (le64_to_cpu(perf->hr_ch_cmds))));
	printf("  Host Read Commands Stalled                     %20"PRIu64"\n",
			(uint64_t)le64_to_cpu(perf->hr_st_cmds));
	printf("  Host Read Commands Stalled Percentage          %20"PRIu64"%%\n",
			(uint64_t)calc_percent((le64_to_cpu(perf->hr_st_cmds)), le64_to_cpu(perf->hr_cmds)));
	printf("  Host Write Commands                            %20"PRIu64"\n",
			(uint64_t)le64_to_cpu(perf->hw_cmds));
	printf("  Host Write Blocks                              %20"PRIu64"\n",
			(uint64_t)le64_to_cpu(perf->hw_blks));
	printf("  Average Write Size                             %20f\n",
			safe_div_fp((le64_to_cpu(perf->hw_blks)), (le64_to_cpu(perf->hw_cmds))));
	printf("  Host Write Odd Start Commands                  %20"PRIu64"\n",
			(uint64_t)le64_to_cpu(perf->hw_os_cmds));
	printf("  Host Write Odd Start Commands Percentage       %20"PRIu64"%%\n",
			(uint64_t)calc_percent((le64_to_cpu(perf->hw_os_cmds)), (le64_to_cpu(perf->hw_cmds))));
	printf("  Host Write Odd End Commands                    %20"PRIu64"\n",
			(uint64_t)le64_to_cpu(perf->hw_oe_cmds));
	printf("  Host Write Odd End Commands Percentage         %20"PRIu64"%%\n",
			(uint64_t)calc_percent((le64_to_cpu(perf->hw_oe_cmds)), (le64_to_cpu((perf->hw_cmds)))));
	printf("  Host Write Commands Stalled                    %20"PRIu64"\n",
		(uint64_t)le64_to_cpu(perf->hw_st_cmds));
	printf("  Host Write Commands Stalled Percentage         %20"PRIu64"%%\n",
		(uint64_t)calc_percent((le64_to_cpu(perf->hw_st_cmds)), (le64_to_cpu(perf->hw_cmds))));
	printf("  NAND Read Commands                             %20"PRIu64"\n",
		(uint64_t)le64_to_cpu(perf->nr_cmds));
	printf("  NAND Read Blocks Commands                      %20"PRIu64"\n",
		(uint64_t)le64_to_cpu(perf->nr_blks));
	printf("  Average NAND Read Size                         %20f\n",
		safe_div_fp((le64_to_cpu(perf->nr_blks)), (le64_to_cpu((perf->nr_cmds)))));
	printf("  Host Write Odd Start Commands                  %20"PRIu64"\n",
			(uint64_t)le64_to_cpu(perf->hw_os_cmds));
	printf("  Nand Write Commands                            %20"PRIu64"\n",
			(uint64_t)le64_to_cpu(perf->nw_cmds));
	printf("  NAND Write Blocks                              %20"PRIu64"\n",
			(uint64_t)le64_to_cpu(perf->nw_blks));
	printf("  Average NAND Write Size                        %20f\n",
			safe_div_fp((le64_to_cpu(perf->nw_blks)), (le64_to_cpu(perf->nw_cmds))));
	printf("  NAND Read Before Write                         %20"PRIu64"\n",
			(uint64_t)le64_to_cpu(perf->nrbw));
}

static void wdc_print_log_json(struct wdc_ssd_perf_stats *perf)
{
	struct json_object *root;

	root = json_create_object();
	json_object_add_value_int(root, "Host Read Commands", le64_to_cpu(perf->hr_cmds));
	json_object_add_value_int(root, "Host Read Blocks", le64_to_cpu(perf->hr_blks));
	json_object_add_value_int(root, "Average Read Size",
			safe_div_fp((le64_to_cpu(perf->hr_blks)), (le64_to_cpu(perf->hr_cmds))));
	json_object_add_value_int(root, "Host Read Cache Hit Commands",
			(uint64_t)le64_to_cpu(perf->hr_ch_cmds));
	json_object_add_value_int(root, "Host Read Cache Hit Percentage",
			(uint64_t) calc_percent(le64_to_cpu(perf->hr_ch_cmds), le64_to_cpu(perf->hr_cmds)));
	json_object_add_value_int(root, "Host Read Cache Hit Blocks",
			(uint64_t)le64_to_cpu(perf->hr_ch_blks));
	json_object_add_value_int(root, "Average Read Cache Hit Size",
			safe_div_fp((le64_to_cpu(perf->hr_ch_blks)), (le64_to_cpu(perf->hr_ch_cmds))));
	json_object_add_value_int(root, "Host Read Commands Stalled",
			(uint64_t)le64_to_cpu(perf->hr_st_cmds));
	json_object_add_value_int(root, "Host Read Commands Stalled Percentage",
			(uint64_t)calc_percent((le64_to_cpu(perf->hr_st_cmds)), le64_to_cpu(perf->hr_cmds)));
	json_object_add_value_int(root, "Host Write Commands",
			(uint64_t)le64_to_cpu(perf->hw_cmds));
	json_object_add_value_int(root, "Host Write Blocks",
			(uint64_t)le64_to_cpu(perf->hw_blks));
	json_object_add_value_int(root, "Average Write Size",
			safe_div_fp((le64_to_cpu(perf->hw_blks)), (le64_to_cpu(perf->hw_cmds))));
	json_object_add_value_int(root, "Host Write Odd Start Commands",
			(uint64_t)le64_to_cpu(perf->hw_os_cmds));
	json_object_add_value_int(root, "Host Write Odd Start Commands Percentage",
			(uint64_t)calc_percent((le64_to_cpu(perf->hw_os_cmds)), (le64_to_cpu(perf->hw_cmds))));
	json_object_add_value_int(root, "Host Write Odd End Commands",
			(uint64_t)le64_to_cpu(perf->hw_oe_cmds));
	json_object_add_value_int(root, "Host Write Odd End Commands Percentage",
			(uint64_t)calc_percent((le64_to_cpu(perf->hw_oe_cmds)), (le64_to_cpu((perf->hw_cmds)))));
	json_object_add_value_int(root, "Host Write Commands Stalled",
		(uint64_t)le64_to_cpu(perf->hw_st_cmds));
	json_object_add_value_int(root, "Host Write Commands Stalled Percentage",
		(uint64_t)calc_percent((le64_to_cpu(perf->hw_st_cmds)), (le64_to_cpu(perf->hw_cmds))));
	json_object_add_value_int(root, "NAND Read Commands",
		(uint64_t)le64_to_cpu(perf->nr_cmds));
	json_object_add_value_int(root, "NAND Read Blocks Commands",
		(uint64_t)le64_to_cpu(perf->nr_blks));
	json_object_add_value_int(root, "Average NAND Read Size",
		safe_div_fp((le64_to_cpu(perf->nr_blks)), (le64_to_cpu((perf->nr_cmds)))));
	json_object_add_value_int(root, "Host Write Odd Start Commands",
			(uint64_t)le64_to_cpu(perf->hw_os_cmds));
	json_object_add_value_int(root, "Nand Write Commands",
			(uint64_t)le64_to_cpu(perf->nw_cmds));
	json_object_add_value_int(root, "NAND Write Blocks",
			(uint64_t)le64_to_cpu(perf->nw_blks));
	json_object_add_value_int(root, "Average NAND Write Size",
			safe_div_fp((le64_to_cpu(perf->nw_blks)), (le64_to_cpu(perf->nw_cmds))));
	json_object_add_value_int(root, "NAND Read Before Written",
			(uint64_t)le64_to_cpu(perf->nrbw));
	json_print_object(root, NULL);
	printf("\n");
	json_free_object(root);
}

static int wdc_print_log(struct wdc_ssd_perf_stats *perf, int fmt)
{
	if (!perf) {
		fprintf(stderr, "ERROR : WDC : Invalid buffer to read perf stats\n");
		return -1;
	}
	switch (fmt) {
	case NORMAL:
		wdc_print_log_normal(perf);
		break;
	case JSON:
		wdc_print_log_json(perf);
		break;
	}
	return 0;
}

static void wdc_print_ca_log_normal(struct wdc_ssd_ca_perf_stats *perf)
{
	printf("  CA Log Page Performance Statistics :- \n");
	printf("  NAND Bytes Written                             %20"PRIu64 "%20"PRIu64"\n",
			(uint64_t)le64_to_cpu(perf->nand_bytes_wr_hi), (uint64_t)le64_to_cpu(perf->nand_bytes_wr_lo));
	printf("  NAND Bytes Read                                %20"PRIu64 "%20"PRIu64"\n",
			(uint64_t)le64_to_cpu(perf->nand_bytes_rd_hi), (uint64_t)le64_to_cpu(perf->nand_bytes_rd_lo));
	printf("  NAND Bad Block Count (Normalized)              %20"PRIu16"\n",
			(uint16_t)le16_to_cpu(perf->nand_bad_block & 0x000000000000FFFF));
	printf("  NAND Bad Block Count (Raw)                     %20"PRIu64"\n",
			(uint64_t)le64_to_cpu(perf->nand_bad_block & 0xFFFFFFFFFFFF0000)>>16);
	printf("  Uncorrectable Read Count                       %20"PRIu64"\n",
			(uint64_t)le64_to_cpu(perf->uncorr_read_count));
	printf("  Soft ECC Error Count                           %20"PRIu64"\n",
			(uint64_t)le64_to_cpu(perf->ecc_error_count));
	printf("  SSD End to End Detected Correction Count       %20"PRIu32"\n",
			(uint32_t)le32_to_cpu(perf->ssd_detect_count));
	printf("  SSD End to End Corrected Correction Count      %20"PRIu32"\n",
			(uint32_t)le32_to_cpu(perf->ssd_correct_count));
	printf("  System Data Percent Used                       %20"PRIu32"%%\n",
			(uint32_t)le32_to_cpu(perf->data_percent_used));
	printf("  User Data Erase Counts Max                     %20"PRIu32"\n",
			(uint32_t)le32_to_cpu(perf->data_erase_max));
	printf("  User Data Erase Counts Min                     %20"PRIu32"\n",
			(uint32_t)le32_to_cpu(perf->data_erase_min));
	printf("  Refresh Count                                  %20"PRIu64"\n",
			(uint64_t)le64_to_cpu(perf->refresh_count));
	printf("  Program Fail Count (Normalized)                %20"PRIu16"\n",
			(uint16_t)le16_to_cpu(perf->program_fail & 0x000000000000FFFF));
	printf("  Program Fail Count (Raw)                       %20"PRIu64"\n",
			(uint64_t)le64_to_cpu(perf->program_fail & 0xFFFFFFFFFFFF0000)>>16);
	printf("  User Data Erase Fail Count (Normalized)        %20"PRIu16"\n",
			(uint16_t)le16_to_cpu(perf->user_erase_fail & 0x000000000000FFFF));
	printf("  User Data Erase Fail Count (Raw)               %20"PRIu64"\n",
			(uint64_t)le64_to_cpu(perf->user_erase_fail & 0xFFFFFFFFFFFF0000)>>16);
	printf("  System Area Erase Fail Count (Normalized)      %20"PRIu16"\n",
			(uint16_t)le16_to_cpu(perf->system_erase_fail & 0x000000000000FFFF));
	printf("  System Area Erase Fail Count (Raw)             %20"PRIu64"\n",
			(uint64_t)le64_to_cpu(perf->system_erase_fail & 0xFFFFFFFFFFFF0000)>>16);
	printf("  Thermal Throttling Status                      %20"PRIu16"\n",
			(uint16_t)le16_to_cpu(perf->thermal_throttle_status));
	printf("  Thermal Throttling Count                       %20"PRIu16"\n",
			(uint16_t)le16_to_cpu(perf->thermal_throttle_count));
	printf("  PCIe Correctable Error Count                   %20"PRIu64"\n",
			(uint64_t)le64_to_cpu(perf->pcie_corr_error));
}

static void wdc_print_ca_log_json(struct wdc_ssd_ca_perf_stats *perf)
{
	struct json_object *root;

	root = json_create_object();
	json_object_add_value_int(root, "NAND Bytes Written Hi", le64_to_cpu(perf->nand_bytes_wr_hi));
	json_object_add_value_int(root, "NAND Bytes Written Lo", le64_to_cpu(perf->nand_bytes_wr_lo));
	json_object_add_value_int(root, "NAND Bytes Read Hi", le64_to_cpu(perf->nand_bytes_rd_hi));
	json_object_add_value_int(root, "NAND Bytes Read Lo", le64_to_cpu(perf->nand_bytes_rd_lo));
	json_object_add_value_int(root, "NAND Bad Block Count (Normalized)",
			le16_to_cpu(perf->nand_bad_block & 0x000000000000FFFF));
	json_object_add_value_int(root, "NAND Bad Block Count (Raw)",
			le64_to_cpu(perf->nand_bad_block & 0xFFFFFFFFFFFF0000)>>16);
	json_object_add_value_int(root, "Uncorrectable Read Count", le64_to_cpu(perf->uncorr_read_count));
	json_object_add_value_int(root, "Soft ECC Error Count",	le64_to_cpu(perf->ecc_error_count));
	json_object_add_value_int(root, "SSD End to End Detected Correction Count",
			le32_to_cpu(perf->ssd_detect_count));
	json_object_add_value_int(root, "SSD End to End Corrected Correction Count",
			le32_to_cpu(perf->ssd_correct_count));
	json_object_add_value_int(root, "System Data Percent Used",
			le32_to_cpu(perf->data_percent_used));
	json_object_add_value_int(root, "User Data Erase Counts Max",
			le32_to_cpu(perf->data_erase_max));
	json_object_add_value_int(root, "User Data Erase Counts Min",
			le32_to_cpu(perf->data_erase_min));
	json_object_add_value_int(root, "Refresh Count", le64_to_cpu(perf->refresh_count));
	json_object_add_value_int(root, "Program Fail Count (Normalized)",
			le16_to_cpu(perf->program_fail & 0x000000000000FFFF));
	json_object_add_value_int(root, "Program Fail Count (Raw)",
			le64_to_cpu(perf->program_fail & 0xFFFFFFFFFFFF0000)>>16);
	json_object_add_value_int(root, "User Data Erase Fail Count (Normalized)",
			le16_to_cpu(perf->user_erase_fail & 0x000000000000FFFF));
	json_object_add_value_int(root, "User Data Erase Fail Count (Raw)",
			le64_to_cpu(perf->user_erase_fail & 0xFFFFFFFFFFFF0000)>>16);
	json_object_add_value_int(root, "System Area Erase Fail Count (Normalized)",
			le16_to_cpu(perf->system_erase_fail & 0x000000000000FFFF));
	json_object_add_value_int(root, "System Area Erase Fail Count (Raw)",
			le64_to_cpu(perf->system_erase_fail & 0xFFFFFFFFFFFF0000)>>16);
	json_object_add_value_int(root, "Thermal Throttling Status",
			le16_to_cpu(perf->thermal_throttle_status));
	json_object_add_value_int(root, "Thermal Throttling Count",
			le16_to_cpu(perf->thermal_throttle_count));
	json_object_add_value_int(root, "PCIe Correctable Error", le64_to_cpu(perf->pcie_corr_error));
	json_print_object(root, NULL);
	printf("\n");
	json_free_object(root);
}

static int wdc_print_ca_log(struct wdc_ssd_ca_perf_stats *perf, int fmt)
{
	if (!perf) {
		fprintf(stderr, "ERROR : WDC : Invalid buffer to read perf stats\n");
		return -1;
	}
	switch (fmt) {
	case NORMAL:
		wdc_print_ca_log_normal(perf);
		break;
	case JSON:
		wdc_print_ca_log_json(perf);
		break;
	}
	return 0;
}

static int wdc_get_ca_log_page(int fd, char *format)
{
	int ret = 0;
	int fmt = -1;
	__u8 *data;
	struct wdc_ssd_ca_perf_stats *perf;


	wdc_check_device(fd);
	fmt = validate_output_format(format);
	if (fmt < 0) {
		fprintf(stderr, "ERROR : WDC : invalid output format\n");
		return fmt;
	}

	/* verify the 0xCA log page is supported */
	if (wdc_nvme_check_supported_log_page(fd, WDC_NVME_GET_DEVICE_INFO_LOG_OPCODE)) {
		fprintf(stderr, "ERROR : WDC : 0xCA Log Page not supported\n");
		return -1;
	}

	if ((data = (__u8*) malloc(sizeof (__u8) * WDC_CA_LOG_BUF_LEN)) == NULL) {
		fprintf(stderr, "ERROR : WDC : malloc : %s\n", strerror(errno));
		return -1;
	}
	memset(data, 0, sizeof (__u8) * WDC_CA_LOG_BUF_LEN);

<<<<<<< HEAD
	ret = nvme_get_log(fd, NVME_NSID_ALL, WDC_NVME_GET_DEVICE_INFO_LOG_OPCODE, WDC_CA_LOG_BUF_LEN, data);
=======
	ret = nvme_get_log(fd, 0xFFFFFFFF, WDC_NVME_GET_DEVICE_INFO_LOG_OPCODE,
			   NVME_NO_LOG_LSP, NVME_NO_LOG_LPO,
			   WDC_CA_LOG_BUF_LEN, data);
>>>>>>> 84669969
	if (strcmp(format, "json"))
		fprintf(stderr, "NVMe Status:%s(%x)\n", nvme_status_to_string(ret), ret);

	if (ret == 0) {
		/* parse the data */
		perf = (struct wdc_ssd_ca_perf_stats *)(data);
		ret = wdc_print_ca_log(perf, fmt);
	} else {
		fprintf(stderr, "ERROR : WDC : Unable to read CA Log Page data\n");
		ret = -1;
	}

	free(data);
	return ret;
}

static int wdc_get_c1_log_page(int fd, char *format, uint8_t interval)
{
	int ret = 0;
	int fmt = -1;
	__u8 *data;
	__u8 *p;
	int i;
	int skip_cnt = 4;
	int total_subpages;
	struct wdc_log_page_header *l;
	struct wdc_log_page_subpage_header *sph;
	struct wdc_ssd_perf_stats *perf;

	wdc_check_device(fd);
	fmt = validate_output_format(format);
	if (fmt < 0) {
		fprintf(stderr, "ERROR : WDC : invalid output format\n");
		return fmt;
	}

	if (interval < 1 || interval > 15) {
		fprintf(stderr, "ERROR : WDC : interval out of range [1-15]\n");
		return -1;
	}

	if ((data = (__u8*) malloc(sizeof (__u8) * WDC_ADD_LOG_BUF_LEN)) == NULL) {
		fprintf(stderr, "ERROR : WDC : malloc : %s\n", strerror(errno));
		return -1;
	}
	memset(data, 0, sizeof (__u8) * WDC_ADD_LOG_BUF_LEN);

	ret = nvme_get_log(fd, 0x01, WDC_NVME_ADD_LOG_OPCODE,
			   NVME_NO_LOG_LSP, NVME_NO_LOG_LPO,
			   WDC_ADD_LOG_BUF_LEN, data);
	if (strcmp(format, "json"))
		fprintf(stderr, "NVMe Status:%s(%x)\n", nvme_status_to_string(ret), ret);
	if (ret == 0) {
		l = (struct wdc_log_page_header*)data;
		total_subpages = l->num_subpages + WDC_NVME_GET_STAT_PERF_INTERVAL_LIFETIME - 1;
		for (i = 0, p = data + skip_cnt; i < total_subpages; i++, p += skip_cnt) {
			sph = (struct wdc_log_page_subpage_header *) p;
			if (sph->spcode == WDC_GET_LOG_PAGE_SSD_PERFORMANCE) {
				if (sph->pcset == interval) {
					perf = (struct wdc_ssd_perf_stats *) (p + 4);
					ret = wdc_print_log(perf, fmt);
					break;
				}
			}
			skip_cnt = le32_to_cpu(sph->subpage_length) + 4;
		}
		if (ret) {
			fprintf(stderr, "ERROR : WDC : Unable to read data from buffer\n");
		}
	}
	free(data);
	return ret;
}

static int wdc_smart_add_log(int argc, char **argv, struct command *command,
		struct plugin *plugin)
{
	const char *desc = "Retrieve additional performance statistics.";
	const char *interval = "Interval to read the statistics from [1, 15].";
	int fd;
	int ret;

	struct config {
		uint8_t interval;
		int   vendor_specific;
		char *output_format;
	};

	struct config cfg = {
		.interval = 14,
		.output_format = "normal",
	};

	const struct argconfig_commandline_options command_line_options[] = {
		{"interval", 'i', "NUM", CFG_POSITIVE, &cfg.interval, required_argument, interval},
		{"output-format", 'o', "FMT", CFG_STRING, &cfg.output_format, required_argument, "Output Format: normal|json" },
		{NULL}
	};

	fd = parse_and_open(argc, argv, desc, command_line_options, NULL, 0);
	if (fd < 0)
		return fd;


	if (wdc_check_device_sn100(fd)) {
		// Get the C1 Log Page
		ret = wdc_get_c1_log_page(fd, cfg.output_format, cfg.interval);

		if (ret) {
			fprintf(stderr, "ERROR : WDC : Unable to read C1 Log Page data from buffer\n");
			return ret;
		}
	}
	else if (wdc_check_device_sn200(fd)) {
		// Get the CA and C1 Log Page
		ret = wdc_get_ca_log_page(fd, cfg.output_format);
		if (ret) {
			fprintf(stderr, "ERROR : WDC : Unable to read CA Log Page data from buffer\n");
			return ret;
		}

		ret = wdc_get_c1_log_page(fd, cfg.output_format, cfg.interval);
		if (ret) {
			fprintf(stderr, "ERROR : WDC : Unable to read C1 Log Page data from buffer\n");
			return ret;
		}
	}
	else {
		fprintf(stderr, "INFO : WDC : Command not supported in this devicer\n");
	}

	return 0;
}<|MERGE_RESOLUTION|>--- conflicted
+++ resolved
@@ -396,13 +396,9 @@
 	memset(data, 0, sizeof (__u8) * WDC_C2_LOG_BUF_LEN);
 
 	/* get the log page length */
-<<<<<<< HEAD
-	ret = nvme_get_log(fd, NVME_NSID_ALL, WDC_NVME_GET_AVAILABLE_LOG_PAGES_OPCODE, WDC_C2_LOG_BUF_LEN, data);
-=======
-	ret = nvme_get_log(fd, 0xFFFFFFFF, WDC_NVME_GET_AVAILABLE_LOG_PAGES_OPCODE,
+	ret = nvme_get_log(fd, NVME_NSID_ALL, WDC_NVME_GET_AVAILABLE_LOG_PAGES_OPCODE,
 			   NVME_NO_LOG_LSP, NVME_NO_LOG_LPO,
 			   WDC_C2_LOG_BUF_LEN, data);
->>>>>>> 84669969
 	if (ret) {
 		fprintf(stderr, "ERROR : WDC : Unable to get C2 Log Page length, ret = %d\n", ret);
 		goto out;
@@ -415,13 +411,9 @@
 		goto out;
 	}
 
-<<<<<<< HEAD
-	ret = nvme_get_log(fd, NVME_NSID_ALL, WDC_NVME_GET_AVAILABLE_LOG_PAGES_OPCODE, hdr_ptr->length, data);
-=======
-	ret = nvme_get_log(fd, 0xFFFFFFFF, WDC_NVME_GET_AVAILABLE_LOG_PAGES_OPCODE,
+	ret = nvme_get_log(fd, NVME_NSID_ALL, WDC_NVME_GET_AVAILABLE_LOG_PAGES_OPCODE,
 			   NVME_NO_LOG_LSP, NVME_NO_LOG_LPO,
 			   hdr_ptr->length, data);
->>>>>>> 84669969
 	/* parse the data until the List of log page ID's is found */
 	if (ret) {
 		fprintf(stderr, "ERROR : WDC : Unable to read C2 Log Page data, ret = %d\n", ret);
@@ -1155,13 +1147,9 @@
 	}
 	memset(data, 0, sizeof (__u8) * WDC_CA_LOG_BUF_LEN);
 
-<<<<<<< HEAD
-	ret = nvme_get_log(fd, NVME_NSID_ALL, WDC_NVME_GET_DEVICE_INFO_LOG_OPCODE, WDC_CA_LOG_BUF_LEN, data);
-=======
-	ret = nvme_get_log(fd, 0xFFFFFFFF, WDC_NVME_GET_DEVICE_INFO_LOG_OPCODE,
+	ret = nvme_get_log(fd, NVME_NSID_ALL, WDC_NVME_GET_DEVICE_INFO_LOG_OPCODE,
 			   NVME_NO_LOG_LSP, NVME_NO_LOG_LPO,
 			   WDC_CA_LOG_BUF_LEN, data);
->>>>>>> 84669969
 	if (strcmp(format, "json"))
 		fprintf(stderr, "NVMe Status:%s(%x)\n", nvme_status_to_string(ret), ret);
 
