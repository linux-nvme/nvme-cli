/*
 * Copyright (C) 2016 Intel Corporation. All rights reserved.
 * Copyright (c) 2016 HGST, a Western Digital Company.
 * Copyright (c) 2016 Samsung Electronics Co., Ltd.
 *
 * This program is free software; you can redistribute it and/or
 * modify it under the terms of the GNU General Public License version
 * 2 as published by the Free Software Foundation.
 *
 * This program is distributed in the hope that it will be useful,
 * but WITHOUT ANY WARRANTY; without even the implied warranty of
 * MERCHANTABILITY or FITNESS FOR A PARTICULAR PURPOSE.  See the
 * GNU General Public License for more details.
 *
 * ~~~~~~~~~~~~~~~~~~~~~~~~~~~~~~~~~~~~~~~~~~~~~~~~~~~~~~~~~~~~~~~~~~~~~~~~~~
 *
 * This file implements the discovery controller feature of NVMe over
 * Fabrics specification standard.
 */

#include <errno.h>
#include <getopt.h>
#include <fcntl.h>
#include <stdlib.h>
#include <stdio.h>
#include <stdbool.h>
#include <stdint.h>
#include <unistd.h>
#include <dirent.h>
#include <sys/ioctl.h>
#include <inttypes.h>
#include <libgen.h>
#include <sys/stat.h>
#include <stddef.h>
#include <syslog.h>
#include <time.h>

#include <sys/types.h>
#include <arpa/inet.h>
#include <netdb.h>

#include "util/parser.h"
#include "nvme-ioctl.h"
#include "nvme-status.h"
#include "fabrics.h"

#include "nvme.h"
#include "util/argconfig.h"

#include "common.h"
#include "util/log.h"
#include "util/cleanup.h"

#ifdef HAVE_SYSTEMD
#include <systemd/sd-id128.h>
#define NVME_HOSTNQN_ID SD_ID128_MAKE(c7,f4,61,81,12,be,49,32,8c,83,10,6f,9d,dd,d8,6b)
#endif

#define NVMF_HOSTID_SIZE	36

/* default to 600 seconds of reconnect attempts before giving up */
#define NVMF_DEF_CTRL_LOSS_TMO		600

const char *conarg_nqn = "nqn";
const char *conarg_transport = "transport";
const char *conarg_traddr = "traddr";
const char *conarg_trsvcid = "trsvcid";
const char *conarg_host_traddr = "host_traddr";

struct fabrics_config fabrics_cfg = {
	.ctrl_loss_tmo = -1,
	.fast_io_fail_tmo = -1,
	.output_format = "normal",
};

struct connect_args {
	char *subsysnqn;
	char *transport;
	char *traddr;
	char *trsvcid;
	char *host_traddr;
	struct connect_args *next;
	struct connect_args *tail;
};

struct connect_args *tracked_ctrls;

#define PATH_NVME_FABRICS	"/dev/nvme-fabrics"
#define PATH_NVMF_DISC		"/etc/nvme/discovery.conf"
#define PATH_NVMF_HOSTNQN	"/etc/nvme/hostnqn"
#define PATH_NVMF_HOSTID	"/etc/nvme/hostid"
#define MAX_DISC_ARGS		10
#define MAX_DISC_RETRIES	10

enum {
	OPT_INSTANCE,
	OPT_CNTLID,
	OPT_ERR
};

static const match_table_t opt_tokens = {
	{ OPT_INSTANCE,		"instance=%d"	},
	{ OPT_CNTLID,		"cntlid=%d"	},
	{ OPT_ERR,		NULL		},
};

const char *arg_str(const char * const *strings,
		size_t array_size, size_t idx)
{
	if (idx < array_size && strings[idx])
		return strings[idx];
	return "unrecognized";
}

const char * const trtypes[] = {
	[NVMF_TRTYPE_RDMA]	= "rdma",
	[NVMF_TRTYPE_FC]	= "fc",
	[NVMF_TRTYPE_TCP]	= "tcp",
	[NVMF_TRTYPE_LOOP]	= "loop",
};

static const char *trtype_str(__u8 trtype)
{
	return arg_str(trtypes, ARRAY_SIZE(trtypes), trtype);
}

static const char * const adrfams[] = {
	[NVMF_ADDR_FAMILY_PCI]	= "pci",
	[NVMF_ADDR_FAMILY_IP4]	= "ipv4",
	[NVMF_ADDR_FAMILY_IP6]	= "ipv6",
	[NVMF_ADDR_FAMILY_IB]	= "infiniband",
	[NVMF_ADDR_FAMILY_FC]	= "fibre-channel",
	[NVMF_ADDR_FAMILY_LOOP]	= "loop",
};

static inline const char *adrfam_str(__u8 adrfam)
{
	return arg_str(adrfams, ARRAY_SIZE(adrfams), adrfam);
}

static const char * const subtypes[] = {
	[NVME_NQN_DISC]		= "discovery subsystem",
	[NVME_NQN_NVME]		= "nvme subsystem",
};

static inline const char *subtype_str(__u8 subtype)
{
	return arg_str(subtypes, ARRAY_SIZE(subtypes), subtype);
}

static const char * const treqs[] = {
	[NVMF_TREQ_NOT_SPECIFIED]	= "not specified",
	[NVMF_TREQ_REQUIRED]		= "required",
	[NVMF_TREQ_NOT_REQUIRED]	= "not required",
	[NVMF_TREQ_DISABLE_SQFLOW]	= "not specified, "
					  "sq flow control disable supported",
};

static inline const char *treq_str(__u8 treq)
{
	return arg_str(treqs, ARRAY_SIZE(treqs), treq);
}

static const char * const sectypes[] = {
	[NVMF_TCP_SECTYPE_NONE]		= "none",
	[NVMF_TCP_SECTYPE_TLS]		= "tls",
};

static inline const char *sectype_str(__u8 sectype)
{
	return arg_str(sectypes, ARRAY_SIZE(sectypes), sectype);
}

static const char * const prtypes[] = {
	[NVMF_RDMA_PRTYPE_NOT_SPECIFIED]	= "not specified",
	[NVMF_RDMA_PRTYPE_IB]			= "infiniband",
	[NVMF_RDMA_PRTYPE_ROCE]			= "roce",
	[NVMF_RDMA_PRTYPE_ROCEV2]		= "roce-v2",
	[NVMF_RDMA_PRTYPE_IWARP]		= "iwarp",
};

static inline const char *prtype_str(__u8 prtype)
{
	return arg_str(prtypes, ARRAY_SIZE(prtypes), prtype);
}

static const char * const qptypes[] = {
	[NVMF_RDMA_QPTYPE_CONNECTED]	= "connected",
	[NVMF_RDMA_QPTYPE_DATAGRAM]	= "datagram",
};

static inline const char *qptype_str(__u8 qptype)
{
	return arg_str(qptypes, ARRAY_SIZE(qptypes), qptype);
}

static const char * const cms[] = {
	[NVMF_RDMA_CMS_RDMA_CM]	= "rdma-cm",
};

static const char *cms_str(__u8 cm)
{
	return arg_str(cms, ARRAY_SIZE(cms), cm);
}

/*
 * parse strings with connect arguments to find a particular field.
 * If field found, return string containing field value. If field
 * not found, return an empty string.
 */
char *parse_conn_arg(const char *conargs, const char delim, const char *field)
{
	char *s, *e;
	size_t cnt;

	/*
	 * There are field name overlaps: traddr and host_traddr.
	 * By chance, both connect arg strings are set up to
	 * have traddr field followed by host_traddr field. Thus field
	 * name matching doesn't overlap in the searches. Technically,
	 * as is, the loop and delimiter checking isn't necessary.
	 * However, better to be prepared.
	 */
	do {
		s = strstr(conargs, field);
		if (!s)
			goto empty_field;
		/* validate prior character is delimiter */
		if (s == conargs || *(s - 1) == delim) {
			/* match requires next character to be assignment */
			s += strlen(field);
			if (*s == '=')
				/* match */
				break;
		}
		/* field overlap: seek to delimiter and keep looking */
		conargs = strchr(s, delim);
		if (!conargs)
			goto empty_field;
		conargs++;	/* skip delimiter */
	} while (1);
	s++;		/* skip assignment character */
	e = strchr(s, delim);
	if (e)
		cnt = e - s;
	else
		cnt = strlen(s);

	return strndup(s, cnt);

empty_field:
	return strdup("\0");
}

int ctrl_instance(const char *device)
{
	char d[64];
	const char *p;
	int ret, instance;

	p = strrchr(device, '/');
	if (p == NULL)
		p = device;
	else
		p++;
	ret = sscanf(p, "nvme%d", &instance);
	if (ret <= 0)
		return -EINVAL;
	if (snprintf(d, sizeof(d), "nvme%d", instance) <= 0 ||
	    strcmp(p, d))
		return -EINVAL;
	return instance;
}

/*
 * Given a controller name, create a connect_args with its
 * attributes and compare the attributes against the connect args
 * given.
 * Return true/false based on whether it matches
 */
static bool ctrl_matches_connectargs(const char *name, struct connect_args *args)
{
	struct connect_args cargs;
	bool found = false;
	char *path = NULL, *addr;
	int ret;
	bool persistent = true;

	ret = asprintf(&path, "%s/%s", SYS_NVME, name);
	if (ret < 0)
		return found;

	addr = nvme_get_ctrl_attr(path, "address");
	if (!addr) {
		fprintf(stderr, "nvme_get_ctrl_attr failed\n");
		return found;
	}

	cargs.subsysnqn = nvme_get_ctrl_attr(path, "subsysnqn");
	cargs.transport = nvme_get_ctrl_attr(path, "transport");
	cargs.traddr = parse_conn_arg(addr, ' ', conarg_traddr);
	cargs.trsvcid = parse_conn_arg(addr, ' ', conarg_trsvcid);
	cargs.host_traddr = parse_conn_arg(addr, ' ', conarg_host_traddr);

	if (!strcmp(cargs.subsysnqn, NVME_DISC_SUBSYS_NAME)) {
		char *kato_str = nvme_get_ctrl_attr(path, "kato"), *p;
		unsigned int kato = 0;

		/*
		 * When looking up discovery controllers we have to skip
		 * any non-persistent controllers (ie those with a zero
		 * kato value). Otherwise the controller will vanish from
		 * underneath us as they are owned by another program.
		 *
		 * On older kernels, the 'kato' attribute isn't present.
		 * Assume a persistent controller for these installations.
		 */
		if (kato_str) {
			kato = strtoul(kato_str, &p, 0);
			if (p == kato_str)
				kato = 0;
			free(kato_str);
			persistent = (kato != 0);
		}
	}

	if (persistent &&
	    !strcmp(cargs.subsysnqn, args->subsysnqn) &&
	    !strcmp(cargs.transport, args->transport) &&
	    (!strcmp(cargs.traddr, args->traddr) ||
	     !strcmp(args->traddr, "none")) &&
	    (!strcmp(cargs.trsvcid, args->trsvcid) ||
	     !strcmp(args->trsvcid, "none")) &&
	    (!strcmp(cargs.host_traddr, args->host_traddr) ||
	     !strcmp(args->host_traddr, "none")))
		found = true;

	free(cargs.subsysnqn);
	free(cargs.transport);
	free(cargs.traddr);
	free(cargs.trsvcid);
	free(cargs.host_traddr);
	free(addr);
	free(path);

	return found;
}

/*
 * Look through the system to find an existing controller whose
 * attributes match the connect arguments specified
 * If found, a string containing the controller name (ex: "nvme?")
 * is returned.
 * If not found, a NULL is returned.
 */
static char *find_ctrl_with_connectargs(struct connect_args *args)
{
	struct dirent **devices;
	char *devname = NULL;
	int i, n;

	n = scandir(SYS_NVME, &devices, scan_ctrls_filter, alphasort);
	if (n < 0) {
		msg(LOG_ERR, "no NVMe controller(s) detected.\n");
		return NULL;
	}

	for (i = 0; i < n; i++) {
		if (ctrl_matches_connectargs(devices[i]->d_name, args)) {
			devname = strdup(devices[i]->d_name);
			if (devname == NULL)
				msg(LOG_ERR, "no memory for ctrl name %s\n",
						devices[i]->d_name);
			goto cleanup_devices;
		}
	}

cleanup_devices:
	for (i = 0; i < n; i++)
		free(devices[i]);
	free(devices);

	return devname;
}

static struct connect_args *extract_connect_args(char *argstr)
{
	struct connect_args *cargs;

	cargs = calloc(1, sizeof(*cargs));
	if (!cargs)
		return NULL;
	cargs->subsysnqn = parse_conn_arg(argstr, ',', conarg_nqn);
	cargs->transport = parse_conn_arg(argstr, ',', conarg_transport);
	cargs->traddr = parse_conn_arg(argstr, ',', conarg_traddr);
	cargs->trsvcid = parse_conn_arg(argstr, ',', conarg_trsvcid);
	cargs->host_traddr = parse_conn_arg(argstr, ',', conarg_host_traddr);
	return cargs;
}

static void destruct_connect_args(struct connect_args *cargs)
{
	free(cargs->subsysnqn);
	free(cargs->transport);
	free(cargs->traddr);
	free(cargs->trsvcid);
	free(cargs->host_traddr);
}

static void free_connect_args(struct connect_args *cargs)
{
	destruct_connect_args(cargs);
	free(cargs);
}

static void track_ctrl(char *argstr)
{
	struct connect_args *cargs;

	cargs = extract_connect_args(argstr);
	if (!cargs)
		return;

	if (!tracked_ctrls)
		tracked_ctrls = cargs;
	else
		tracked_ctrls->tail->next = cargs;
	tracked_ctrls->tail = cargs;
}

static int add_ctrl(const char *argstr)
{
	substring_t args[MAX_OPT_ARGS];
	char buf[BUF_SIZE], *options, *p;
	int token, ret, fd, len = strlen(argstr);

	fd = open(PATH_NVME_FABRICS, O_RDWR);
	if (fd < 0) {
		msg(LOG_ERR, "Failed to open %s: %s\n",
			 PATH_NVME_FABRICS, strerror(errno));
		ret = -errno;
		goto out;
	}

	ret = write(fd, argstr, len);
	if (ret != len) {
		if (errno != EALREADY)
			msg(LOG_NOTICE, "Failed to write to %s: %s\n",
				 PATH_NVME_FABRICS, strerror(errno));
		ret = -errno;
		goto out_close;
	}

	len = read(fd, buf, BUF_SIZE);
	if (len < 0) {
		msg(LOG_ERR, "Failed to read from %s: %s\n",
			 PATH_NVME_FABRICS, strerror(errno));
		ret = -errno;
		goto out_close;
	}

	buf[len] = '\0';
	options = buf;
	while ((p = strsep(&options, ",\n")) != NULL) {
		if (!*p)
			continue;

		token = match_token(p, opt_tokens, args);
		switch (token) {
		case OPT_INSTANCE:
			if (match_int(args, &token))
				goto out_fail;
			ret = token;
			track_ctrl((char *)argstr);
			goto out_close;
		default:
			/* ignore */
			break;
		}
	}

out_fail:
	msg(LOG_ERR, "Failed to parse ctrl info for \"%s\"\n", argstr);
	ret = -EINVAL;
out_close:
	close(fd);
out:
	return ret;
}

static int remove_ctrl_by_path(char *sysfs_path)
{
	int ret, fd;

	fd = open(sysfs_path, O_WRONLY);
	if (fd < 0) {
		ret = -errno;
		msg(LOG_ERR, "Failed to open %s: %s\n", sysfs_path,
				strerror(errno));
		goto out;
	}

	if (write(fd, "1", 1) != 1) {
		ret = -errno;
		goto out_close;
	}

	ret = 0;
out_close:
	close(fd);
out:
	return ret;
}

int remove_ctrl(int instance)
{
	char *sysfs_path;
	int ret;

	if (asprintf(&sysfs_path, "/sys/class/nvme/nvme%d/delete_controller",
			instance) < 0) {
		ret = -errno;
		goto out;
	}

	ret = remove_ctrl_by_path(sysfs_path);
	free(sysfs_path);
out:
	return ret;
}

enum {
	DISC_OK,
	DISC_NO_LOG,
	DISC_GET_NUMRECS,
	DISC_GET_LOG,
	DISC_RETRY_EXHAUSTED,
	DISC_NOT_EQUAL,
};

static int nvmf_get_log_page_discovery(const char *dev_path,
		struct nvmf_disc_rsp_page_hdr **logp, int *numrec, int *status)
{
	struct nvmf_disc_rsp_page_hdr *log;
	unsigned int hdr_size;
	unsigned long genctr;
	int error, fd, max_retries = MAX_DISC_RETRIES, retries = 0;

	fd = open(dev_path, O_RDWR);
	if (fd < 0) {
		error = -errno;
		msg(LOG_ERR, "Failed to open %s: %s\n",
				dev_path, strerror(errno));
		goto out;
	}

	/* first get_log_page we just need numrec entry from discovery hdr.
	 * host supplies its desired bytes via dwords, per NVMe spec.
	 */
	hdr_size = round_up((offsetof(struct nvmf_disc_rsp_page_hdr, numrec) +
			    sizeof(log->numrec)), sizeof(__u32));

	/*
	 * Issue first get log page w/numdl small enough to retrieve numrec.
	 * We just want to know how many records to retrieve.
	 */
	log = calloc(1, hdr_size);
	if (!log) {
		perror("could not alloc memory for discovery log header");
		error = -ENOMEM;
		goto out_close;
	}

	error = nvme_discovery_log(fd, log, hdr_size);
	if (error) {
		error = DISC_GET_NUMRECS;
		goto out_free_log;
	}

	do {
		unsigned int log_size;

		/* check numrec limits */
		*numrec = le64_to_cpu(log->numrec);
		genctr = le64_to_cpu(log->genctr);
		free(log);

		if (*numrec == 0) {
			error = DISC_NO_LOG;
			goto out_close;
		}

		/* we are actually retrieving the entire discovery tables
		 * for the second get_log_page(), per
		 * NVMe spec so no need to round_up(), or there is something
		 * seriously wrong with the standard
		 */
		log_size = sizeof(struct nvmf_disc_rsp_page_hdr) +
			sizeof(struct nvmf_disc_rsp_page_entry) * *numrec;

		/* allocate discovery log pages based on page_hdr->numrec */
		log = calloc(1, log_size);
		if (!log) {
			perror("could not alloc memory for discovery log page");
			error = -ENOMEM;
			goto out_close;
		}

		/*
		 * issue new get_log_page w/numdl+numdh set to get all records,
		 * up to MAX_DISC_LOGS.
		 */
		error = nvme_discovery_log(fd, log, log_size);
		if (error) {
			error = DISC_GET_LOG;
			goto out_free_log;
		}

		/*
		 * The above call to nvme_discovery_log() might result
		 * in several calls (with different offsets), so we need
		 * to fetch the header again to have the most up-to-date
		 * value for the generation counter
		 */
		genctr = le64_to_cpu(log->genctr);
		error = nvme_discovery_log(fd, log, hdr_size);
		if (error) {
			error = DISC_GET_LOG;
			goto out_free_log;
		}
	} while (genctr != le64_to_cpu(log->genctr) &&
		 ++retries < max_retries);

	/*
	 * If genctr is still different with the one in the log entry, it
	 * means the retires have been exhausted to max_retries.  Then it
	 * should be retried by the caller or the user.
	 */
	if (genctr != le64_to_cpu(log->genctr)) {
		error = DISC_RETRY_EXHAUSTED;
		goto out_free_log;
	}

	if (*numrec != le64_to_cpu(log->numrec)) {
		error = DISC_NOT_EQUAL;
		goto out_free_log;
	}

	/* needs to be freed by the caller */
	*logp = log;
	error = DISC_OK;
	goto out_close;

out_free_log:
	free(log);
out_close:
	close(fd);
out:
	*status = nvme_status_to_errno(error, true);
	return error;
}

static int space_strip_len(int max, const char *str)
{
	int i;

	for (i = max - 1; i >= 0; i--)
		if (str[i] != '\0' && str[i] != ' ')
			break;

	return i + 1;
}

static void print_discovery_log(struct nvmf_disc_rsp_page_hdr *log, int numrec,
				int instance)
{
	int i;

	printf("\n");

	if (fabrics_cfg.persistent)
		printf("Persistent device: nvme%d\n", instance);

	printf("Discovery Log Number of Records %d, "
	       "Generation counter %"PRIu64"\n",
		numrec, le64_to_cpu(log->genctr));

	for (i = 0; i < numrec; i++) {
		struct nvmf_disc_rsp_page_entry *e = &log->entries[i];

		printf("=====Discovery Log Entry %d======\n", i);
		printf("trtype:  %s\n", trtype_str(e->trtype));
		printf("adrfam:  %s\n", adrfam_str(e->adrfam));
		printf("subtype: %s\n", subtype_str(e->subtype));
		printf("treq:    %s\n", treq_str(e->treq));
		printf("portid:  %d\n", e->portid);
		printf("trsvcid: %.*s\n",
		       space_strip_len(NVMF_TRSVCID_SIZE, e->trsvcid),
		       e->trsvcid);
		printf("subnqn:  %s\n", e->subnqn);
		printf("traddr:  %.*s\n",
		       space_strip_len(NVMF_TRADDR_SIZE, e->traddr),
		       e->traddr);

		switch (e->trtype) {
		case NVMF_TRTYPE_RDMA:
			printf("rdma_prtype: %s\n",
				prtype_str(e->tsas.rdma.prtype));
			printf("rdma_qptype: %s\n",
				qptype_str(e->tsas.rdma.qptype));
			printf("rdma_cms:    %s\n",
				cms_str(e->tsas.rdma.cms));
			printf("rdma_pkey: 0x%04x\n",
				e->tsas.rdma.pkey);
			break;
		case NVMF_TRTYPE_TCP:
			printf("sectype: %s\n",
				sectype_str(e->tsas.tcp.sectype));
			break;
		}
	}
}

static void json_discovery_log(struct nvmf_disc_rsp_page_hdr *log, int numrec,
			       int instance)
{
	struct json_object *root;
	struct json_object *entries;
	char *dev_name = NULL;
	int i;

	if (asprintf(&dev_name, "nvme%d", instance) < 0)
		return;

	root = json_create_object();
	entries = json_create_array();
	json_object_add_value_string(root, "device", dev_name);
	json_object_add_value_uint(root, "genctr", le64_to_cpu(log->genctr));
	json_object_add_value_array(root, "records", entries);

	for (i = 0; i < numrec; i++) {
		struct nvmf_disc_rsp_page_entry *e = &log->entries[i];
		struct json_object *entry = json_create_object();

		json_object_add_value_string(entry, "trtype",
					     trtype_str(e->trtype));
		json_object_add_value_string(entry, "adrfam",
					     adrfam_str(e->adrfam));
		json_object_add_value_string(entry, "subtype",
					     subtype_str(e->subtype));
		json_object_add_value_string(entry,"treq",
					     treq_str(e->treq));
		json_object_add_value_uint(entry, "portid", e->portid);
		json_object_add_value_string(entry, "trsvcid",
					     e->trsvcid);
		json_object_add_value_string(entry, "subnqn", e->subnqn);
		json_object_add_value_string(entry, "traddr", e->traddr);

		switch (e->trtype) {
		case NVMF_TRTYPE_RDMA:
			json_object_add_value_string(entry, "rdma_prtype",
				prtype_str(e->tsas.rdma.prtype));
			json_object_add_value_string(entry, "rdma_qptype",
				qptype_str(e->tsas.rdma.qptype));
			json_object_add_value_string(entry, "rdma_cms",
				cms_str(e->tsas.rdma.cms));
			json_object_add_value_uint(entry, "rdma_pkey",
				e->tsas.rdma.pkey);
			break;
		case NVMF_TRTYPE_TCP:
			json_object_add_value_string(entry, "sectype",
				sectype_str(e->tsas.tcp.sectype));
			break;
		}
		json_array_add_value_object(entries, entry);
	}
	json_print_object(root, NULL);
	printf("\n");
	json_free_object(root);
	free(dev_name);
}

static void save_discovery_log(struct nvmf_disc_rsp_page_hdr *log, int numrec)
{
	int fd;
	int len, ret;

	fd = open(fabrics_cfg.raw, O_CREAT|O_RDWR|O_TRUNC, S_IRUSR|S_IWUSR);
	if (fd < 0) {
		msg(LOG_ERR, "failed to open %s: %s\n",
			fabrics_cfg.raw, strerror(errno));
		return;
	}

	len = sizeof(struct nvmf_disc_rsp_page_hdr) +
			numrec * sizeof(struct nvmf_disc_rsp_page_entry);
	ret = write(fd, log, len);
	if (ret < 0)
		msg(LOG_ERR, "failed to write to %s: %s\n",
			fabrics_cfg.raw, strerror(errno));
	else
		printf("Discovery log is saved to %s\n", fabrics_cfg.raw);

	close(fd);
}

static char *hostnqn_read_file(void)
{
	FILE *f;
	char hostnqn[NVMF_NQN_SIZE];
	char *ret = NULL;

	f = fopen(PATH_NVMF_HOSTNQN, "r");
	if (f == NULL)
		return false;

	if (fgets(hostnqn, sizeof(hostnqn), f) == NULL ||
	    !strlen(hostnqn))
		goto out;

	ret = strndup(hostnqn, strcspn(hostnqn, "\n"));

out:
	fclose(f);
	return ret;
}

static char *hostnqn_generate_systemd(void)
{
#ifdef HAVE_SYSTEMD
	sd_id128_t id;
	char *ret;

	if (sd_id128_get_machine_app_specific(NVME_HOSTNQN_ID, &id) < 0)
		return NULL;

	if (asprintf(&ret, "nqn.2014-08.org.nvmexpress:uuid:" SD_ID128_FORMAT_STR "\n", SD_ID128_FORMAT_VAL(id)) == -1)
		ret = NULL;

	return ret;
#else
	return NULL;
#endif
}

static char *hostnqn_read_dmi(void)
{
	char uuid[16];
	char *ret = NULL;

	if (uuid_from_dmi(uuid) < 0)
		return NULL;
	if (asprintf(&ret, "nqn.2014-08.org.nvmexpress:uuid:%s", uuid) == -1)
		return NULL;
	return ret;
}

/* returns an allocated string or NULL */
char *hostnqn_read(void)
{
	char *ret;

	ret = hostnqn_read_file();
	if (ret)
		return ret;

	ret = hostnqn_read_dmi();
	if (ret)
		return ret;

	ret = hostnqn_generate_systemd();
	if (ret)
		return ret;

	return NULL;
}

static int nvmf_hostnqn_file(void)
{
	fabrics_cfg.hostnqn = hostnqn_read();

	return fabrics_cfg.hostnqn != NULL;
}

static int nvmf_hostid_file(void)
{
	FILE *f;
	char hostid[NVMF_HOSTID_SIZE + 1];
	int ret = false;

	f = fopen(PATH_NVMF_HOSTID, "r");
	if (f == NULL)
		return false;

	if (fgets(hostid, sizeof(hostid), f) == NULL)
		goto out;

	fabrics_cfg.hostid = strdup(hostid);
	if (!fabrics_cfg.hostid)
		goto out;

	ret = true;
out:
	fclose(f);
	return ret;
}

static int
add_bool_argument(char **argstr, int *max_len, char *arg_str, bool arg)
{
	int len;

	if (arg) {
		len = snprintf(*argstr, *max_len, ",%s", arg_str);
		if (len < 0)
			return -EINVAL;
		*argstr += len;
		*max_len -= len;
	}

	return 0;
}

static int
add_int_argument(char **argstr, int *max_len, char *arg_str, int arg,
		 bool allow_zero)
{
	int len;

	if ((arg && !allow_zero) || (arg != -1 && allow_zero)) {
		len = snprintf(*argstr, *max_len, ",%s=%d", arg_str, arg);
		if (len < 0)
			return -EINVAL;
		*argstr += len;
		*max_len -= len;
	}

	return 0;
}

static int
add_argument(char **argstr, int *max_len, char *arg_str, const char *arg)
{
	int len;

	if (arg && strcmp(arg, "none")) {
		len = snprintf(*argstr, *max_len, ",%s=%s", arg_str, arg);
		if (len < 0)
			return -EINVAL;
		*argstr += len;
		*max_len -= len;
	}

	return 0;
}

int build_options(char *argstr, int max_len, bool discover)
{
	int len;

	if (!fabrics_cfg.transport) {
		msg(LOG_ERR, "need a transport (-t) argument\n");
		return -EINVAL;
	}

	if (strncmp(fabrics_cfg.transport, "loop", 4)) {
		if (!fabrics_cfg.traddr) {
			msg(LOG_ERR, "need a address (-a) argument\n");
			return -EINVAL;
		}
		/* Use the default ctrl loss timeout if unset */
		if (fabrics_cfg.ctrl_loss_tmo == -1)
			fabrics_cfg.ctrl_loss_tmo = NVMF_DEF_CTRL_LOSS_TMO;
	}

	/* always specify nqn as first arg - this will init the string */
	len = snprintf(argstr, max_len, "nqn=%s", fabrics_cfg.nqn);
	if (len < 0)
		return -EINVAL;
	argstr += len;
	max_len -= len;

	if (add_argument(&argstr, &max_len, "transport", fabrics_cfg.transport) ||
	    add_argument(&argstr, &max_len, "traddr", fabrics_cfg.traddr) ||
	    add_argument(&argstr, &max_len, "host_traddr", fabrics_cfg.host_traddr) ||
	    add_argument(&argstr, &max_len, "trsvcid", fabrics_cfg.trsvcid) ||
	    ((fabrics_cfg.hostnqn || nvmf_hostnqn_file()) &&
		    add_argument(&argstr, &max_len, "hostnqn", fabrics_cfg.hostnqn)) ||
	    ((fabrics_cfg.hostid || nvmf_hostid_file()) &&
		    add_argument(&argstr, &max_len, "hostid", fabrics_cfg.hostid)) ||
	    (!discover &&
	      add_int_argument(&argstr, &max_len, "nr_io_queues",
				fabrics_cfg.nr_io_queues, false)) ||
	    add_int_argument(&argstr, &max_len, "nr_write_queues",
				fabrics_cfg.nr_write_queues, false) ||
	    add_int_argument(&argstr, &max_len, "nr_poll_queues",
				fabrics_cfg.nr_poll_queues, false) ||
	    (!discover &&
	      add_int_argument(&argstr, &max_len, "queue_size",
				fabrics_cfg.queue_size, false)) ||
	    add_int_argument(&argstr, &max_len, "keep_alive_tmo",
			     fabrics_cfg.keep_alive_tmo, false) ||
	    add_int_argument(&argstr, &max_len, "reconnect_delay",
				fabrics_cfg.reconnect_delay, false) ||
	    (strncmp(fabrics_cfg.transport, "loop", 4) &&
	     add_int_argument(&argstr, &max_len, "ctrl_loss_tmo",
			      fabrics_cfg.ctrl_loss_tmo, true)) ||
	    add_int_argument(&argstr, &max_len, "fast_io_fail_tmo",
				fabrics_cfg.fast_io_fail_tmo, true) ||
	    add_int_argument(&argstr, &max_len, "tos",
				fabrics_cfg.tos, true) ||
	    add_bool_argument(&argstr, &max_len, "duplicate_connect",
				fabrics_cfg.duplicate_connect) ||
	    add_bool_argument(&argstr, &max_len, "disable_sqflow",
				fabrics_cfg.disable_sqflow) ||
	    add_bool_argument(&argstr, &max_len, "hdr_digest", fabrics_cfg.hdr_digest) ||
	    add_bool_argument(&argstr, &max_len, "data_digest", fabrics_cfg.data_digest))
		return -EINVAL;

	return 0;
}

static void set_discovery_kato(struct fabrics_config *cfg)
{
	/* Set kato to NVMF_DEF_DISC_TMO for persistent controllers */
	if (cfg->persistent && !cfg->keep_alive_tmo)
		cfg->keep_alive_tmo = NVMF_DEF_DISC_TMO;
	/* Set kato to zero for non-persistent controllers */
	else if (!cfg->persistent && (cfg->keep_alive_tmo > 0))
		cfg->keep_alive_tmo = 0;
}

static void discovery_trsvcid(struct fabrics_config *fabrics_cfg)
{
	if (!strcmp(fabrics_cfg->transport, "tcp")) {
		/* Default port for NVMe/TCP discovery controllers */
		fabrics_cfg->trsvcid = __stringify(NVME_DISC_IP_PORT);
	} else if (!strcmp(fabrics_cfg->transport, "rdma")) {
		/* Default port for NVMe/RDMA controllers */
		fabrics_cfg->trsvcid = __stringify(NVME_RDMA_IP_PORT);
	}
}

static bool traddr_is_hostname(struct fabrics_config *fabrics_cfg)
{
	char addrstr[NVMF_TRADDR_SIZE];

	if (!fabrics_cfg->traddr || !fabrics_cfg->transport)
		return false;
	if (strcmp(fabrics_cfg->transport, "tcp") && strcmp(fabrics_cfg->transport, "rdma"))
		return false;
	if (inet_pton(AF_INET, fabrics_cfg->traddr, addrstr) > 0 ||
	    inet_pton(AF_INET6, fabrics_cfg->traddr, addrstr) > 0)
		return false;
	return true;
}

static int hostname2traddr(struct fabrics_config *fabrics_cfg)
{
	struct addrinfo *host_info, hints = {.ai_family = AF_UNSPEC};
	char addrstr[NVMF_TRADDR_SIZE];
	const char *p;
	int ret;

	ret = getaddrinfo(fabrics_cfg->traddr, NULL, &hints, &host_info);
	if (ret) {
		msg(LOG_ERR, "failed to resolve host %s info\n", fabrics_cfg->traddr);
		return ret;
	}

	switch (host_info->ai_family) {
	case AF_INET:
		p = inet_ntop(host_info->ai_family,
			&(((struct sockaddr_in *)host_info->ai_addr)->sin_addr),
			addrstr, NVMF_TRADDR_SIZE);
		break;
	case AF_INET6:
		p = inet_ntop(host_info->ai_family,
			&(((struct sockaddr_in6 *)host_info->ai_addr)->sin6_addr),
			addrstr, NVMF_TRADDR_SIZE);
		break;
	default:
		msg(LOG_ERR, "unrecognized address family (%d) %s\n",
			host_info->ai_family, fabrics_cfg->traddr);
		ret = -EINVAL;
		goto free_addrinfo;
	}

	if (!p) {
		msg(LOG_ERR, "failed to get traddr for %s\n", fabrics_cfg->traddr);
		ret = -errno;
		goto free_addrinfo;
	}
	fabrics_cfg->traddr = strdup(addrstr);

free_addrinfo:
	freeaddrinfo(host_info);
	return ret;
}

static int connect_ctrl(struct nvmf_disc_rsp_page_entry *e)
{
	char argstr[BUF_SIZE], *p;
	const char *transport;
	bool discover, disable_sqflow = true;
	int len, ret;

retry:
	p = argstr;
	discover = false;

	switch (e->subtype) {
	case NVME_NQN_DISC:
		discover = true;
	case NVME_NQN_NVME:
		break;
	default:
		msg(LOG_ERR, "skipping unsupported subtype %d\n",
			 e->subtype);
		return -EINVAL;
	}

	len = sprintf(p, "nqn=%s", e->subnqn);
	if (len < 0)
		return -EINVAL;
	p += len;

	if (fabrics_cfg.hostnqn && strcmp(fabrics_cfg.hostnqn, "none")) {
		len = sprintf(p, ",hostnqn=%s", fabrics_cfg.hostnqn);
		if (len < 0)
			return -EINVAL;
		p += len;
	}

	if (fabrics_cfg.hostid && strcmp(fabrics_cfg.hostid, "none")) {
		len = sprintf(p, ",hostid=%s", fabrics_cfg.hostid);
		if (len < 0)
			return -EINVAL;
		p += len;
	}

	if (fabrics_cfg.queue_size && !discover) {
		len = sprintf(p, ",queue_size=%d", fabrics_cfg.queue_size);
		if (len < 0)
			return -EINVAL;
		p += len;
	}

	if (fabrics_cfg.nr_io_queues && !discover) {
		len = sprintf(p, ",nr_io_queues=%d", fabrics_cfg.nr_io_queues);
		if (len < 0)
			return -EINVAL;
		p += len;
	}

	if (fabrics_cfg.nr_write_queues) {
		len = sprintf(p, ",nr_write_queues=%d", fabrics_cfg.nr_write_queues);
		if (len < 0)
			return -EINVAL;
		p += len;
	}

	if (fabrics_cfg.nr_poll_queues) {
		len = sprintf(p, ",nr_poll_queues=%d", fabrics_cfg.nr_poll_queues);
		if (len < 0)
			return -EINVAL;
		p += len;
	}

	if (fabrics_cfg.host_traddr && strcmp(fabrics_cfg.host_traddr, "none")) {
		len = sprintf(p, ",host_traddr=%s", fabrics_cfg.host_traddr);
		if (len < 0)
			return -EINVAL;
		p+= len;
	}

	if (fabrics_cfg.reconnect_delay) {
		len = sprintf(p, ",reconnect_delay=%d", fabrics_cfg.reconnect_delay);
		if (len < 0)
			return -EINVAL;
		p += len;
	}

	if ((e->trtype != NVMF_TRTYPE_LOOP) && (fabrics_cfg.ctrl_loss_tmo >= -1)) {
		len = sprintf(p, ",ctrl_loss_tmo=%d", fabrics_cfg.ctrl_loss_tmo);
		if (len < 0)
			return -EINVAL;
		p += len;
	}

	if (fabrics_cfg.fast_io_fail_tmo) {
		len = sprintf(p, ",fast_io_fail_tmo=%d", fabrics_cfg.fast_io_fail_tmo);
		if (len < 0)
			return -EINVAL;
		p += len;
	}

	if (fabrics_cfg.tos != -1) {
		len = sprintf(p, ",tos=%d", fabrics_cfg.tos);
		if (len < 0)
			return -EINVAL;
		p += len;
	}

	if (fabrics_cfg.keep_alive_tmo) {
		len = sprintf(p, ",keep_alive_tmo=%d", fabrics_cfg.keep_alive_tmo);
		if (len < 0)
			return -EINVAL;
		p += len;
	}

	transport = trtype_str(e->trtype);
	if (!strcmp(transport, "unrecognized")) {
		msg(LOG_ERR, "skipping unsupported transport %d\n",
				 e->trtype);
		return -EINVAL;
	}

	len = sprintf(p, ",transport=%s", transport);
	if (len < 0)
		return -EINVAL;
	p += len;

	if (fabrics_cfg.hdr_digest) {
		len = sprintf(p, ",hdr_digest");
		if (len < 0)
			return -EINVAL;
		p += len;
	}

	if (fabrics_cfg.data_digest) {
		len = sprintf(p, ",data_digest");
		if (len < 0)
			return -EINVAL;
		p += len;
	}

	switch (e->trtype) {
	case NVMF_TRTYPE_RDMA:
	case NVMF_TRTYPE_TCP:
		switch (e->adrfam) {
		case NVMF_ADDR_FAMILY_IP4:
		case NVMF_ADDR_FAMILY_IP6:
			/* FALLTHRU */
			len = sprintf(p, ",traddr=%.*s",
				      space_strip_len(NVMF_TRADDR_SIZE, e->traddr),
				      e->traddr);
			if (len < 0)
				return -EINVAL;
			p += len;

			len = sprintf(p, ",trsvcid=%.*s",
				      space_strip_len(NVMF_TRSVCID_SIZE, e->trsvcid),
				      e->trsvcid);
			if (len < 0)
				return -EINVAL;
			p += len;
			break;
		default:
			msg(LOG_ERR, "skipping unsupported adrfam\n");
			return -EINVAL;
		}
		break;
	case NVMF_TRTYPE_FC:
		switch (e->adrfam) {
		case NVMF_ADDR_FAMILY_FC:
			len = sprintf(p, ",traddr=%.*s",
				      space_strip_len(NVMF_TRADDR_SIZE, e->traddr),
				      e->traddr);
			if (len < 0)
				return -EINVAL;
			p += len;
			break;
		default:
			msg(LOG_ERR, "skipping unsupported adrfam\n");
			return -EINVAL;
		}
		break;
	}

	if (e->treq & NVMF_TREQ_DISABLE_SQFLOW && disable_sqflow) {
		len = sprintf(p, ",disable_sqflow");
		if (len < 0)
			return -EINVAL;
		p += len;
	}

	if (discover) {
		enum nvme_print_flags flags;

		flags = validate_output_format(fabrics_cfg.output_format);
		if (flags < 0)
			flags = NORMAL;
		ret = do_discover(argstr, true, flags);
	} else
		ret = add_ctrl(argstr);
	if (ret == -EINVAL && disable_sqflow &&
	    e->treq & NVMF_TREQ_DISABLE_SQFLOW) {
		/* disable_sqflow param might not be supported, try without it */
		disable_sqflow = false;
		goto retry;
	}
	return ret;
}

static bool cargs_match_found(struct nvmf_disc_rsp_page_entry *entry)
{
	struct connect_args cargs __cleanup__(destruct_connect_args) = { NULL, };
	struct connect_args *c = tracked_ctrls;

	cargs.traddr = strdup(entry->traddr);
	cargs.transport = strdup(trtype_str(entry->trtype));
	cargs.subsysnqn = strdup(entry->subnqn);
	cargs.trsvcid = strdup(entry->trsvcid);
	cargs.host_traddr = strdup(fabrics_cfg.host_traddr ?: "\0");

	/* check if we have a match in the discovery recursion */
	while (c) {
		if (!strcmp(cargs.subsysnqn, c->subsysnqn) &&
		    !strcmp(cargs.transport, c->transport) &&
		    !strcmp(cargs.traddr, c->traddr) &&
		    !strcmp(cargs.trsvcid, c->trsvcid) &&
		    !strcmp(cargs.host_traddr, c->host_traddr))
			return true;
		c = c->next;
	}

	/* check if we have a matching existing controller */
	return find_ctrl_with_connectargs(&cargs) != NULL;
}

static bool should_connect(struct nvmf_disc_rsp_page_entry *entry)
{
	int len;

	if (cargs_match_found(entry))
		return false;

<<<<<<< HEAD
	/* skip if the transport type doesn't match */
	if (fabrics_cfg.transport) {
		if (strcmp(fabrics_cfg.transport, trtype_str(entry->trtype)))
			return false;
	}

	if (!cfg.matching_only || !cfg.traddr)
=======
	if (!fabrics_cfg.matching_only || !fabrics_cfg.traddr)
>>>>>>> 896d8574
		return true;

	len = space_strip_len(NVMF_TRADDR_SIZE, entry->traddr);
	return !strncmp(fabrics_cfg.traddr, entry->traddr, len);
}

static int connect_ctrls(struct nvmf_disc_rsp_page_hdr *log, int numrec)
{
	int i;
	int instance;
	int ret = 0;

	for (i = 0; i < numrec; i++) {
		if (!should_connect(&log->entries[i]))
			continue;

		instance = connect_ctrl(&log->entries[i]);

		/* clean success */
		if (instance >= 0)
			continue;

		/* already connected print message	*/
		if (instance == -EALREADY) {
			const char *traddr = log->entries[i].traddr;

			msg(LOG_NOTICE, "traddr=%.*s is already connected\n",
					space_strip_len(NVMF_TRADDR_SIZE,
							traddr),
					traddr);
			continue;
		}

		/*
		 * don't error out. The Discovery Log may contain
		 * devices that aren't necessarily connectable via
		 * the system/host transport port. Let those items
		 * fail and continue on to the next log element.
		 */
	}

	return ret;
}

static void nvmf_get_host_identifiers(int ctrl_instance)
{
	char *path;

	if (asprintf(&path, "%s/nvme%d", SYS_NVME, ctrl_instance) < 0)
		return;
	fabrics_cfg.hostnqn = nvme_get_ctrl_attr(path, "hostnqn");
	fabrics_cfg.hostid = nvme_get_ctrl_attr(path, "hostid");
}

static DEFINE_CLEANUP_FUNC(cleanup_log, struct nvmf_disc_rsp_page_hdr *, free);

int do_discover(char *argstr, bool connect, enum nvme_print_flags flags)
{
	struct nvmf_disc_rsp_page_hdr *log __cleanup__(cleanup_log) = NULL;
	char *dev_name;
	int instance, numrec = 0, ret, err;
	int status = 0;
	struct connect_args *cargs;

	cargs = extract_connect_args(argstr);
	if (!cargs)
		return -ENOMEM;

	if (fabrics_cfg.device &&
	    !ctrl_matches_connectargs(fabrics_cfg.device, cargs)) {
		free(fabrics_cfg.device);
		fabrics_cfg.device = NULL;
	}
	if (!fabrics_cfg.device)
		fabrics_cfg.device = find_ctrl_with_connectargs(cargs);
	free_connect_args(cargs);

	if (!fabrics_cfg.device) {
		instance = add_ctrl(argstr);
	} else {
		instance = ctrl_instance(fabrics_cfg.device);
		nvmf_get_host_identifiers(instance);
	}
	if (instance < 0)
		return instance;

	if (asprintf(&dev_name, "/dev/nvme%d", instance) < 0)
		return -errno;
	ret = nvmf_get_log_page_discovery(dev_name, &log, &numrec, &status);
	free(dev_name);
	if (!fabrics_cfg.device && !fabrics_cfg.persistent) {
		err = remove_ctrl(instance);
		if (err)
			return err;
	}

	switch (ret) {
	case DISC_OK:
		if (connect)
			ret = connect_ctrls(log, numrec);
		else if (fabrics_cfg.raw || flags == BINARY)
			save_discovery_log(log, numrec);
		else if (flags == JSON)
			json_discovery_log(log, numrec, instance);
		else
			print_discovery_log(log, numrec, instance);
		break;
	case DISC_GET_NUMRECS:
		msg(LOG_ERR,
			"Get number of discovery log entries failed.\n");
		ret = status;
		break;
	case DISC_GET_LOG:
		msg(LOG_ERR, "Get discovery log entries failed.\n");
		ret = status;
		break;
	case DISC_NO_LOG:
		fprintf(stdout, "No discovery log entries to fetch.\n");
		ret = DISC_OK;
		break;
	case DISC_RETRY_EXHAUSTED:
		fprintf(stdout, "Discovery retries exhausted.\n");
		ret = -EAGAIN;
		break;
	case DISC_NOT_EQUAL:
		msg(LOG_ERR,
		"Numrec values of last two get discovery log page not equal\n");
		ret = -EBADSLT;
		break;
	default:
		msg(LOG_ERR, "Get discovery log page failed: %d\n", ret);
		break;
	}

	return ret;
}

static int discover_from_conf_file(const char *desc, char *argstr,
		const struct argconfig_commandline_options *opts, bool connect)
{
	FILE *f;
	char line[256], *ptr, *all_args, *args, **argv;
	int argc, err, ret = 0;

	f = fopen(PATH_NVMF_DISC, "r");
	if (f == NULL) {
		msg(LOG_ERR, "No discover params given and no %s\n",
			PATH_NVMF_DISC);
		return -EINVAL;
	}

	while (fgets(line, sizeof(line), f) != NULL) {
		enum nvme_print_flags flags;

		if (line[0] == '#' || line[0] == '\n')
			continue;

		args = strdup(line);
		if (!args) {
			msg(LOG_ERR, "failed to strdup args\n");
			ret = -ENOMEM;
			goto out;
		}
		all_args = args;

		argv = calloc(MAX_DISC_ARGS, BUF_SIZE);
		if (!argv) {
			msg(LOG_ERR, "failed to allocate argv vector: %m\n");
			free(args);
			ret = -ENOMEM;
			goto out;
		}

		argc = 0;
		argv[argc++] = "discover";
		while ((ptr = strsep(&args, " =\n")) != NULL)
			argv[argc++] = ptr;

		err = argconfig_parse(argc, argv, desc, opts);
		if (err)
			goto free_and_continue;

		if (!fabrics_cfg.transport || !fabrics_cfg.traddr)
			goto free_and_continue;

		err = flags = validate_output_format(fabrics_cfg.output_format);
		if (err < 0)
			goto free_and_continue;
		set_discovery_kato(&fabrics_cfg);

		if (traddr_is_hostname(&fabrics_cfg)) {
			ret = hostname2traddr(&fabrics_cfg);
			if (ret)
				goto out;
		}

		if (!fabrics_cfg.trsvcid)
			discovery_trsvcid(&fabrics_cfg);

		err = build_options(argstr, BUF_SIZE, true);
		if (err) {
			ret = err;
			goto free_and_continue;
		}

		err = do_discover(argstr, connect, flags);
		if (err)
			ret = err;

free_and_continue:
		free(all_args);
		free(argv);
		fabrics_cfg.transport = fabrics_cfg.traddr =
			fabrics_cfg.trsvcid = fabrics_cfg.host_traddr = NULL;
	}

out:
	fclose(f);
	return ret;
}

int fabrics_discover(const char *desc, int argc, char **argv, bool connect)
{
	char argstr[BUF_SIZE];
	int ret;
	enum nvme_print_flags flags;
	bool quiet = false;

	OPT_ARGS(opts) = {
		OPT_LIST("transport",      't', &fabrics_cfg.transport,       "transport type"),
		OPT_LIST("traddr",         'a', &fabrics_cfg.traddr,          "transport address"),
		OPT_LIST("trsvcid",        's', &fabrics_cfg.trsvcid,         "transport service id (e.g. IP port)"),
		OPT_LIST("host-traddr",    'w', &fabrics_cfg.host_traddr,     "host traddr (e.g. FC WWN's)"),
		OPT_LIST("hostnqn",        'q', &fabrics_cfg.hostnqn,         "user-defined hostnqn (if default not used)"),
		OPT_LIST("hostid",         'I', &fabrics_cfg.hostid,          "user-defined hostid (if default not used)"),
		OPT_LIST("raw",            'r', &fabrics_cfg.raw,             "raw output file"),
		OPT_LIST("device",         'd', &fabrics_cfg.device,          "existing discovery controller device"),
		OPT_INT("keep-alive-tmo",  'k', &fabrics_cfg.keep_alive_tmo,  "keep alive timeout period in seconds"),
		OPT_INT("reconnect-delay", 'c', &fabrics_cfg.reconnect_delay, "reconnect timeout period in seconds"),
		OPT_INT("ctrl-loss-tmo",   'l', &fabrics_cfg.ctrl_loss_tmo,   "controller loss timeout period in seconds"),
		OPT_INT("fast_io_fail_tmo",'f',&fabrics_cfg.fast_io_fail_tmo, "fast I/O fail timeout (default off)"),
		OPT_INT("tos",             'T', &fabrics_cfg.tos,             "type of service"),
		OPT_FLAG("hdr_digest",     'g', &fabrics_cfg.hdr_digest,      "enable transport protocol header digest (TCP transport)"),
		OPT_FLAG("data_digest",    'G', &fabrics_cfg.data_digest,     "enable transport protocol data digest (TCP transport)"),
		OPT_INT("nr-io-queues",    'i', &fabrics_cfg.nr_io_queues,    "number of io queues to use (default is core count)"),
		OPT_INT("nr-write-queues", 'W', &fabrics_cfg.nr_write_queues, "number of write queues to use (default 0)"),
		OPT_INT("nr-poll-queues",  'P', &fabrics_cfg.nr_poll_queues,  "number of poll queues to use (default 0)"),
		OPT_INT("queue-size",      'Q', &fabrics_cfg.queue_size,      "number of io queue elements to use (default 128)"),
		OPT_FLAG("persistent",     'p', &fabrics_cfg.persistent,      "persistent discovery connection"),
		OPT_FLAG("quiet",          'S', &quiet,               "suppress already connected errors"),
		OPT_FLAG("matching",       'm', &fabrics_cfg.matching_only,   "connect only records matching the traddr"),
		OPT_FMT("output-format",   'o', &fabrics_cfg.output_format,   output_format),
		OPT_END()
	};

	fabrics_cfg.tos = -1;
	ret = argconfig_parse(argc, argv, desc, opts);
	if (ret)
		goto out;

	ret = flags = validate_output_format(fabrics_cfg.output_format);
	if (ret < 0)
		goto out;
	if (fabrics_cfg.device && strcmp(fabrics_cfg.device, "none")) {
		fabrics_cfg.device = strdup(fabrics_cfg.device);
		if (!fabrics_cfg.device) {
			ret = -ENOMEM;
			goto out;
		}
	}

	if (quiet)
		log_level = LOG_WARNING;

	if (fabrics_cfg.device && !strcmp(fabrics_cfg.device, "none"))
		fabrics_cfg.device = NULL;

	fabrics_cfg.nqn = NVME_DISC_SUBSYS_NAME;

	if (!fabrics_cfg.transport && !fabrics_cfg.traddr) {
		ret = discover_from_conf_file(desc, argstr, opts, connect);
	} else {
		set_discovery_kato(&fabrics_cfg);

		if (traddr_is_hostname(&fabrics_cfg)) {
			ret = hostname2traddr(&fabrics_cfg);
			if (ret)
				goto out;
		}

		if (!fabrics_cfg.trsvcid)
			discovery_trsvcid(&fabrics_cfg);

		ret = build_options(argstr, BUF_SIZE, true);
		if (ret)
			goto out;

		ret = do_discover(argstr, connect, flags);
	}

out:
	return nvme_status_to_errno(ret, true);
}

int fabrics_connect(const char *desc, int argc, char **argv)
{
	char argstr[BUF_SIZE];
	int instance, ret;

	OPT_ARGS(opts) = {
		OPT_LIST("transport",         't', &fabrics_cfg.transport,         "transport type"),
		OPT_LIST("nqn",               'n', &fabrics_cfg.nqn,               "nqn name"),
		OPT_LIST("traddr",            'a', &fabrics_cfg.traddr,            "transport address"),
		OPT_LIST("trsvcid",           's', &fabrics_cfg.trsvcid,           "transport service id (e.g. IP port)"),
		OPT_LIST("host-traddr",       'w', &fabrics_cfg.host_traddr,       "host traddr (e.g. FC WWN's)"),
		OPT_LIST("hostnqn",           'q', &fabrics_cfg.hostnqn,           "user-defined hostnqn"),
		OPT_LIST("hostid",            'I', &fabrics_cfg.hostid,            "user-defined hostid (if default not used)"),
		OPT_INT("nr-io-queues",       'i', &fabrics_cfg.nr_io_queues,      "number of io queues to use (default is core count)"),
		OPT_INT("nr-write-queues",    'W', &fabrics_cfg.nr_write_queues,   "number of write queues to use (default 0)"),
		OPT_INT("nr-poll-queues",     'P', &fabrics_cfg.nr_poll_queues,    "number of poll queues to use (default 0)"),
		OPT_INT("queue-size",         'Q', &fabrics_cfg.queue_size,        "number of io queue elements to use (default 128)"),
		OPT_INT("keep-alive-tmo",     'k', &fabrics_cfg.keep_alive_tmo,    "keep alive timeout period in seconds"),
		OPT_INT("reconnect-delay",    'c', &fabrics_cfg.reconnect_delay,   "reconnect timeout period in seconds"),
		OPT_INT("ctrl-loss-tmo",      'l', &fabrics_cfg.ctrl_loss_tmo,     "controller loss timeout period in seconds"),
		OPT_INT("fast_io_fail_tmo",   'f', &fabrics_cfg.fast_io_fail_tmo,  "fast I/O fail timeout (default off)"),
		OPT_INT("tos",                'T', &fabrics_cfg.tos,               "type of service"),
		OPT_FLAG("duplicate-connect", 'D', &fabrics_cfg.duplicate_connect, "allow duplicate connections between same transport host and subsystem port"),
		OPT_FLAG("disable-sqflow",    'd', &fabrics_cfg.disable_sqflow,    "disable controller sq flow control (default false)"),
		OPT_FLAG("hdr-digest",        'g', &fabrics_cfg.hdr_digest,        "enable transport protocol header digest (TCP transport)"),
		OPT_FLAG("data-digest",       'G', &fabrics_cfg.data_digest,       "enable transport protocol data digest (TCP transport)"),
		OPT_END()
	};

	fabrics_cfg.tos = -1;
	ret = argconfig_parse(argc, argv, desc, opts);
	if (ret)
		goto out;

	if (traddr_is_hostname(&fabrics_cfg)) {
		ret = hostname2traddr(&fabrics_cfg);
		if (ret)
			goto out;
	}

	ret = build_options(argstr, BUF_SIZE, false);
	if (ret)
		goto out;

	if (!fabrics_cfg.nqn) {
		msg(LOG_ERR, "need a -n argument\n");
		ret = -EINVAL;
		goto out;
	}

	instance = add_ctrl(argstr);
	if (instance < 0)
		ret = instance;

out:
	return nvme_status_to_errno(ret, true);
}

static int scan_sys_nvme_filter(const struct dirent *d)
{
	if (!strcmp(d->d_name, "."))
		return 0;
	if (!strcmp(d->d_name, ".."))
		return 0;
	return 1;
}

/*
 * Returns 1 if disconnect occurred, 0 otherwise.
 */
static int disconnect_subsys(const char *nqn, char *ctrl)
{
	char *sysfs_nqn_path = NULL, *sysfs_del_path = NULL;
	char subsysnqn[NVMF_NQN_SIZE] = {};
	int fd, ret = 0;

	if (asprintf(&sysfs_nqn_path, "%s/%s/subsysnqn", SYS_NVME, ctrl) < 0)
		goto free;
	if (asprintf(&sysfs_del_path, "%s/%s/delete_controller", SYS_NVME, ctrl) < 0)
		goto free;

	fd = open(sysfs_nqn_path, O_RDONLY);
	if (fd < 0) {
		msg(LOG_ERR, "Failed to open %s: %s\n",
				sysfs_nqn_path, strerror(errno));
		goto free;
	}

	if (read(fd, subsysnqn, NVMF_NQN_SIZE) < 0)
		goto close;

	subsysnqn[strcspn(subsysnqn, "\n")] = '\0';
	if (strcmp(subsysnqn, nqn))
		goto close;

	if (!remove_ctrl_by_path(sysfs_del_path))
		ret = 1;
 close:
	close(fd);
 free:
	free(sysfs_del_path);
	free(sysfs_nqn_path);
	return ret;
}

/*
 * Returns the number of controllers successfully disconnected.
 */
static int disconnect_by_nqn(const char *nqn)
{
	struct dirent **devices = NULL;
	int i, n, ret = 0;

	if (strlen(nqn) > NVMF_NQN_SIZE)
		return -EINVAL;

	n = scandir(SYS_NVME, &devices, scan_sys_nvme_filter, alphasort);
	if (n < 0)
		return n;

	for (i = 0; i < n; i++)
		ret += disconnect_subsys(nqn, devices[i]->d_name);

	for (i = 0; i < n; i++)
		free(devices[i]);
	free(devices);

	return ret;
}

static int disconnect_by_device(const char *device)
{
	int instance;

	instance = ctrl_instance(device);
	if (instance < 0)
		return instance;
	return remove_ctrl(instance);
}

int fabrics_disconnect(const char *desc, int argc, char **argv)
{
	const char *nqn = "nqn name";
	const char *device = "nvme device";
	int ret;

	OPT_ARGS(opts) = {
		OPT_LIST("nqn",    'n', &fabrics_cfg.nqn,    nqn),
		OPT_LIST("device", 'd', &fabrics_cfg.device, device),
		OPT_END()
	};

	ret = argconfig_parse(argc, argv, desc, opts);
	if (ret)
		goto out;

	if (!fabrics_cfg.nqn && !fabrics_cfg.device) {
		msg(LOG_ERR, "need a -n or -d argument\n");
		ret = -EINVAL;
		goto out;
	}

	if (fabrics_cfg.nqn) {
		ret = disconnect_by_nqn(fabrics_cfg.nqn);
		if (ret < 0)
			msg(LOG_ERR, "Failed to disconnect by NQN: %s\n",
				fabrics_cfg.nqn);
		else {
			printf("NQN:%s disconnected %d controller(s)\n", fabrics_cfg.nqn, ret);
			ret = 0;
		}
	}

	if (fabrics_cfg.device) {
		ret = disconnect_by_device(fabrics_cfg.device);
		if (ret)
			msg(LOG_ERR,
				"Failed to disconnect by device name: %s\n",
				fabrics_cfg.device);
	}

out:
	return nvme_status_to_errno(ret, true);
}

int fabrics_disconnect_all(const char *desc, int argc, char **argv)
{
	struct nvme_topology t = { };
	int i, j, err;

	OPT_ARGS(opts) = {
		OPT_END()
	};

	err = argconfig_parse(argc, argv, desc, opts);
	if (err)
		goto out;

	err = scan_subsystems(&t, NULL, 0, 0, NULL);
	if (err) {
		msg(LOG_ERR, "Failed to scan namespaces\n");
		goto out;
	}

	for (i = 0; i < t.nr_subsystems; i++) {
		struct nvme_subsystem *s = &t.subsystems[i];

		for (j = 0; j < s->nr_ctrls; j++) {
			struct nvme_ctrl *c = &s->ctrls[j];

			if (!c->transport || !strcmp(c->transport, "pcie"))
				continue;
			err = disconnect_by_device(c->name);
			if (err)
				goto free;
		}
	}
free:
	free_topology(&t);
out:
	return nvme_status_to_errno(err, true);
}<|MERGE_RESOLUTION|>--- conflicted
+++ resolved
@@ -1336,17 +1336,13 @@
 	if (cargs_match_found(entry))
 		return false;
 
-<<<<<<< HEAD
 	/* skip if the transport type doesn't match */
 	if (fabrics_cfg.transport) {
 		if (strcmp(fabrics_cfg.transport, trtype_str(entry->trtype)))
 			return false;
 	}
 
-	if (!cfg.matching_only || !cfg.traddr)
-=======
 	if (!fabrics_cfg.matching_only || !fabrics_cfg.traddr)
->>>>>>> 896d8574
 		return true;
 
 	len = space_strip_len(NVMF_TRADDR_SIZE, entry->traddr);
