/*
 * Copyright (C) 2016 Intel Corporation. All rights reserved.
 * Copyright (c) 2016 HGST, a Western Digital Company.
 * Copyright (c) 2016 Samsung Electronics Co., Ltd.
 *
 * This program is free software; you can redistribute it and/or
 * modify it under the terms of the GNU General Public License version
 * 2 as published by the Free Software Foundation.
 *
 * This program is distributed in the hope that it will be useful,
 * but WITHOUT ANY WARRANTY; without even the implied warranty of
 * MERCHANTABILITY or FITNESS FOR A PARTICULAR PURPOSE.  See the
 * GNU General Public License for more details.
 *
 * ~~~~~~~~~~~~~~~~~~~~~~~~~~~~~~~~~~~~~~~~~~~~~~~~~~~~~~~~~~~~~~~~~~~~~~~~~~
 *
 * This file implements the discovery controller feature of NVMe over
 * Fabrics specification standard.
 */

#include <errno.h>
#include <getopt.h>
#include <fcntl.h>
#include <stdlib.h>
#include <stdio.h>
#include <stdbool.h>
#include <stdint.h>
#include <unistd.h>
#include <dirent.h>
#include <sys/ioctl.h>
#include <inttypes.h>
#include <libgen.h>
#include <sys/stat.h>
#include <stddef.h>

#include <sys/types.h>
#include <arpa/inet.h>
#include <netdb.h>

#include "util/parser.h"
#include "nvme-ioctl.h"
#include "nvme-status.h"
#include "fabrics.h"

#include "nvme.h"
#include "util/argconfig.h"

#include "common.h"

#ifdef HAVE_SYSTEMD
#include <systemd/sd-id128.h>
#define NVME_HOSTNQN_ID SD_ID128_MAKE(c7,f4,61,81,12,be,49,32,8c,83,10,6f,9d,dd,d8,6b)
#endif

#define NVMF_HOSTID_SIZE	36

/* default to 600 seconds of reconnect attempts before giving up */
#define NVMF_DEF_CTRL_LOSS_TMO		600

#define STRLEN(x) (sizeof(""x"") - 1)
#define DECIMAL_STR_MAX(type)                                           \
        (2+(sizeof(type) <= 1 ? 3 :                                     \
            sizeof(type) <= 2 ? 5 :                                     \
            sizeof(type) <= 4 ? 10 :                                    \
            sizeof(type) <= 8 ? 20 : sizeof(int[-2*(sizeof(type) > 8)])))

const char *conarg_nqn = "nqn";
const char *conarg_transport = "transport";
const char *conarg_traddr = "traddr";
const char *conarg_trsvcid = "trsvcid";
const char *conarg_host_traddr = "host_traddr";

static struct config {
	char *nqn;
	char *transport;
	char *traddr;
	char *trsvcid;
	char *host_traddr;
	char *hostnqn;
	char *hostid;
	int  nr_io_queues;
	int  nr_write_queues;
	int  nr_poll_queues;
	int  queue_size;
	int  keep_alive_tmo;
	int  reconnect_delay;
	int  ctrl_loss_tmo;
	int  tos;
	char *raw;
	char *device;
	int  duplicate_connect;
	int  disable_sqflow;
	int  hdr_digest;
	int  data_digest;
	bool persistent;
	bool quiet;
	bool matching_only;
	char *output_format;
} cfg = {
<<<<<<< HEAD
	.ctrl_loss_tmo = -1,
=======
	.ctrl_loss_tmo = NVMF_DEF_CTRL_LOSS_TMO,
>>>>>>> fb4e42fc
	.output_format = "normal",
};

struct connect_args {
	char *subsysnqn;
	char *transport;
	char *traddr;
	char *trsvcid;
	char *host_traddr;
	struct connect_args *next;
	struct connect_args *tail;
};

struct connect_args *tracked_ctrls;

#define BUF_SIZE		4096
#define PATH_NVME_FABRICS	"/dev/nvme-fabrics"
#define PATH_NVMF_DISC		"/etc/nvme/discovery.conf"
#define PATH_NVMF_HOSTNQN	"/etc/nvme/hostnqn"
#define PATH_NVMF_HOSTID	"/etc/nvme/hostid"
#define MAX_DISC_ARGS		10
#define MAX_DISC_RETRIES	10

enum {
	OPT_INSTANCE,
	OPT_CNTLID,
	OPT_ERR
};

static const match_table_t opt_tokens = {
	{ OPT_INSTANCE,		"instance=%d"	},
	{ OPT_CNTLID,		"cntlid=%d"	},
	{ OPT_ERR,		NULL		},
};

static const char *arg_str(const char * const *strings,
		size_t array_size, size_t idx)
{
	if (idx < array_size && strings[idx])
		return strings[idx];
	return "unrecognized";
}

static const char * const trtypes[] = {
	[NVMF_TRTYPE_RDMA]	= "rdma",
	[NVMF_TRTYPE_FC]	= "fc",
	[NVMF_TRTYPE_TCP]	= "tcp",
	[NVMF_TRTYPE_LOOP]	= "loop",
};

static const char *trtype_str(__u8 trtype)
{
	return arg_str(trtypes, ARRAY_SIZE(trtypes), trtype);
}

static const char * const adrfams[] = {
	[NVMF_ADDR_FAMILY_PCI]	= "pci",
	[NVMF_ADDR_FAMILY_IP4]	= "ipv4",
	[NVMF_ADDR_FAMILY_IP6]	= "ipv6",
	[NVMF_ADDR_FAMILY_IB]	= "infiniband",
	[NVMF_ADDR_FAMILY_FC]	= "fibre-channel",
	[NVMF_ADDR_FAMILY_LOOP]	= "loop",
};

static inline const char *adrfam_str(__u8 adrfam)
{
	return arg_str(adrfams, ARRAY_SIZE(adrfams), adrfam);
}

static const char * const subtypes[] = {
	[NVME_NQN_DISC]		= "discovery subsystem",
	[NVME_NQN_NVME]		= "nvme subsystem",
};

static inline const char *subtype_str(__u8 subtype)
{
	return arg_str(subtypes, ARRAY_SIZE(subtypes), subtype);
}

static const char * const treqs[] = {
	[NVMF_TREQ_NOT_SPECIFIED]	= "not specified",
	[NVMF_TREQ_REQUIRED]		= "required",
	[NVMF_TREQ_NOT_REQUIRED]	= "not required",
	[NVMF_TREQ_DISABLE_SQFLOW]	= "not specified, "
					  "sq flow control disable supported",
};

static inline const char *treq_str(__u8 treq)
{
	return arg_str(treqs, ARRAY_SIZE(treqs), treq);
}

static const char * const sectypes[] = {
	[NVMF_TCP_SECTYPE_NONE]		= "none",
	[NVMF_TCP_SECTYPE_TLS]		= "tls",
};

static inline const char *sectype_str(__u8 sectype)
{
	return arg_str(sectypes, ARRAY_SIZE(sectypes), sectype);
}

static const char * const prtypes[] = {
	[NVMF_RDMA_PRTYPE_NOT_SPECIFIED]	= "not specified",
	[NVMF_RDMA_PRTYPE_IB]			= "infiniband",
	[NVMF_RDMA_PRTYPE_ROCE]			= "roce",
	[NVMF_RDMA_PRTYPE_ROCEV2]		= "roce-v2",
	[NVMF_RDMA_PRTYPE_IWARP]		= "iwarp",
};

static inline const char *prtype_str(__u8 prtype)
{
	return arg_str(prtypes, ARRAY_SIZE(prtypes), prtype);
}

static const char * const qptypes[] = {
	[NVMF_RDMA_QPTYPE_CONNECTED]	= "connected",
	[NVMF_RDMA_QPTYPE_DATAGRAM]	= "datagram",
};

static inline const char *qptype_str(__u8 qptype)
{
	return arg_str(qptypes, ARRAY_SIZE(qptypes), qptype);
}

static const char * const cms[] = {
	[NVMF_RDMA_CMS_RDMA_CM]	= "rdma-cm",
};

static const char *cms_str(__u8 cm)
{
	return arg_str(cms, ARRAY_SIZE(cms), cm);
}

static int do_discover(char *argstr, bool connect, enum nvme_print_flags flags);

/*
 * parse strings with connect arguments to find a particular field.
 * If field found, return string containing field value. If field
 * not found, return an empty string.
 */
static char *parse_conn_arg(char *conargs, const char delim, const char *field)
{
	char *s, *e;
	size_t cnt;

	/*
	 * There are field name overlaps: traddr and host_traddr.
	 * By chance, both connect arg strings are set up to
	 * have traddr field followed by host_traddr field. Thus field
	 * name matching doesn't overlap in the searches. Technically,
	 * as is, the loop and delimiter checking isn't necessary.
	 * However, better to be prepared.
	 */
	do {
		s = strstr(conargs, field);
		if (!s)
			goto empty_field;
		/* validate prior character is delimiter */
		if (s == conargs || *(s - 1) == delim) {
			/* match requires next character to be assignment */
			s += strlen(field);
			if (*s == '=')
				/* match */
				break;
		}
		/* field overlap: seek to delimiter and keep looking */
		conargs = strchr(s, delim);
		if (!conargs)
			goto empty_field;
		conargs++;	/* skip delimiter */
	} while (1);
	s++;		/* skip assignment character */
	e = strchr(s, delim);
	if (e)
		cnt = e - s;
	else
		cnt = strlen(s);

	return strndup(s, cnt);

empty_field:
	return strdup("\0");
}

static int ctrl_instance(char *device)
{
	char d[64];
	int ret, instance;

	device = basename(device);
	ret = sscanf(device, "nvme%d", &instance);
	if (ret <= 0)
		return -EINVAL;
	if (snprintf(d, sizeof(d), "nvme%d", instance) <= 0 ||
	    strcmp(device, d))
		return -EINVAL;
	return instance;
}

/*
 * Given a controller name, create a connect_args with its
 * attributes and compare the attributes against the connect args
 * given.
 * Return true/false based on whether it matches
 */
static bool ctrl_matches_connectargs(char *name, struct connect_args *args)
{
	struct connect_args cargs;
	bool found = false;
	char *path, *addr;
	int ret;

	ret = asprintf(&path, "%s/%s", SYS_NVME, name);
	if (ret < 0)
		return found;

	addr = nvme_get_ctrl_attr(path, "address");
	if (!addr) {
		fprintf(stderr, "nvme_get_ctrl_attr failed\n");
		return found;
	}

	cargs.subsysnqn = nvme_get_ctrl_attr(path, "subsysnqn");
	cargs.transport = nvme_get_ctrl_attr(path, "transport");
	cargs.traddr = parse_conn_arg(addr, ' ', conarg_traddr);
	cargs.trsvcid = parse_conn_arg(addr, ' ', conarg_trsvcid);
	cargs.host_traddr = parse_conn_arg(addr, ' ', conarg_host_traddr);

	if (!strcmp(cargs.subsysnqn, args->subsysnqn) &&
	    !strcmp(cargs.transport, args->transport) &&
	    (!strcmp(cargs.traddr, args->traddr) ||
	     !strcmp(args->traddr, "none")) &&
	    (!strcmp(cargs.trsvcid, args->trsvcid) ||
	     !strcmp(args->trsvcid, "none")) &&
	    (!strcmp(cargs.host_traddr, args->host_traddr) ||
	     !strcmp(args->host_traddr, "none")))
		found = true;

	free(cargs.subsysnqn);
	free(cargs.transport);
	free(cargs.traddr);
	free(cargs.trsvcid);
	free(cargs.host_traddr);

	return found;
}

/*
 * Look through the system to find an existing controller whose
 * attributes match the connect arguments specified
 * If found, a string containing the controller name (ex: "nvme?")
 * is returned.
 * If not found, a NULL is returned.
 */
static char *find_ctrl_with_connectargs(struct connect_args *args)
{
	struct dirent **devices;
	char *devname = NULL;
	int i, n;

	n = scandir(SYS_NVME, &devices, scan_ctrls_filter, alphasort);
	if (n < 0) {
		fprintf(stderr, "no NVMe controller(s) detected.\n");
		return NULL;
	}

	for (i = 0; i < n; i++) {
		if (ctrl_matches_connectargs(devices[i]->d_name, args)) {
			devname = strdup(devices[i]->d_name);
			if (devname == NULL)
				fprintf(stderr, "no memory for ctrl name %s\n",
						devices[i]->d_name);
			goto cleanup_devices;
		}
	}

cleanup_devices:
	for (i = 0; i < n; i++)
		free(devices[i]);
	free(devices);

	return devname;
}

static struct connect_args *extract_connect_args(char *argstr)
{
	struct connect_args *cargs;

	cargs = calloc(1, sizeof(*cargs));
	if (!cargs)
		return NULL;
	cargs->subsysnqn = parse_conn_arg(argstr, ',', conarg_nqn);
	cargs->transport = parse_conn_arg(argstr, ',', conarg_transport);
	cargs->traddr = parse_conn_arg(argstr, ',', conarg_traddr);
	cargs->trsvcid = parse_conn_arg(argstr, ',', conarg_trsvcid);
	cargs->host_traddr = parse_conn_arg(argstr, ',', conarg_host_traddr);
	return cargs;
}

static void free_connect_args(struct connect_args *cargs)
{
	free(cargs->subsysnqn);
	free(cargs->transport);
	free(cargs->traddr);
	free(cargs->trsvcid);
	free(cargs->host_traddr);
	free(cargs);
}

static void track_ctrl(char *argstr)
{
	struct connect_args *cargs;

	cargs = extract_connect_args(argstr);
	if (!cargs)
		return;

	if (!tracked_ctrls)
		tracked_ctrls = cargs;
	else
		tracked_ctrls->tail->next = cargs;
	tracked_ctrls->tail = cargs;
}

static int add_ctrl(const char *argstr)
{
	substring_t args[MAX_OPT_ARGS];
	char buf[BUF_SIZE], *options, *p;
	int token, ret, fd, len = strlen(argstr);

	fd = open(PATH_NVME_FABRICS, O_RDWR);
	if (fd < 0) {
		fprintf(stderr, "Failed to open %s: %s\n",
			 PATH_NVME_FABRICS, strerror(errno));
		ret = -errno;
		goto out;
	}

	ret = write(fd, argstr, len);
	if (ret != len) {
		if (errno != EALREADY || !cfg.quiet)
			fprintf(stderr, "Failed to write to %s: %s\n",
				 PATH_NVME_FABRICS, strerror(errno));
		ret = -errno;
		goto out_close;
	}

	len = read(fd, buf, BUF_SIZE);
	if (len < 0) {
		fprintf(stderr, "Failed to read from %s: %s\n",
			 PATH_NVME_FABRICS, strerror(errno));
		ret = -errno;
		goto out_close;
	}

	buf[len] = '\0';
	options = buf;
	while ((p = strsep(&options, ",\n")) != NULL) {
		if (!*p)
			continue;

		token = match_token(p, opt_tokens, args);
		switch (token) {
		case OPT_INSTANCE:
			if (match_int(args, &token))
				goto out_fail;
			ret = token;
			track_ctrl((char *)argstr);
			goto out_close;
		default:
			/* ignore */
			break;
		}
	}

out_fail:
	fprintf(stderr, "Failed to parse ctrl info for \"%s\"\n", argstr);
	ret = -EINVAL;
out_close:
	close(fd);
out:
	return ret;
}

static int remove_ctrl_by_path(char *sysfs_path)
{
	int ret, fd;

	fd = open(sysfs_path, O_WRONLY);
	if (fd < 0) {
		ret = -errno;
		fprintf(stderr, "Failed to open %s: %s\n", sysfs_path,
				strerror(errno));
		goto out;
	}

	if (write(fd, "1", 1) != 1) {
		ret = -errno;
		goto out_close;
	}

	ret = 0;
out_close:
	close(fd);
out:
	return ret;
}

static int remove_ctrl(int instance)
{
	char *sysfs_path;
	int ret;

	if (asprintf(&sysfs_path, "/sys/class/nvme/nvme%d/delete_controller",
			instance) < 0) {
		ret = -errno;
		goto out;
	}

	ret = remove_ctrl_by_path(sysfs_path);
	free(sysfs_path);
out:
	return ret;
}

enum {
	DISC_OK,
	DISC_NO_LOG,
	DISC_GET_NUMRECS,
	DISC_GET_LOG,
	DISC_RETRY_EXHAUSTED,
	DISC_NOT_EQUAL,
};

static int nvmf_get_log_page_discovery(const char *dev_path,
		struct nvmf_disc_rsp_page_hdr **logp, int *numrec, int *status)
{
	struct nvmf_disc_rsp_page_hdr *log;
	unsigned int hdr_size;
	unsigned long genctr;
	int error, fd, max_retries = MAX_DISC_RETRIES, retries = 0;

	fd = open(dev_path, O_RDWR);
	if (fd < 0) {
		error = -errno;
		fprintf(stderr, "Failed to open %s: %s\n",
				dev_path, strerror(errno));
		goto out;
	}

	/* first get_log_page we just need numrec entry from discovery hdr.
	 * host supplies its desired bytes via dwords, per NVMe spec.
	 */
	hdr_size = round_up((offsetof(struct nvmf_disc_rsp_page_hdr, numrec) +
			    sizeof(log->numrec)), sizeof(__u32));

	/*
	 * Issue first get log page w/numdl small enough to retrieve numrec.
	 * We just want to know how many records to retrieve.
	 */
	log = calloc(1, hdr_size);
	if (!log) {
		perror("could not alloc memory for discovery log header");
		error = -ENOMEM;
		goto out_close;
	}

	error = nvme_discovery_log(fd, log, hdr_size);
	if (error) {
		error = DISC_GET_NUMRECS;
		goto out_free_log;
	}

	do {
		unsigned int log_size;

		/* check numrec limits */
		*numrec = le64_to_cpu(log->numrec);
		genctr = le64_to_cpu(log->genctr);
		free(log);

		if (*numrec == 0) {
			error = DISC_NO_LOG;
			goto out_close;
		}

		/* we are actually retrieving the entire discovery tables
		 * for the second get_log_page(), per
		 * NVMe spec so no need to round_up(), or there is something
		 * seriously wrong with the standard
		 */
		log_size = sizeof(struct nvmf_disc_rsp_page_hdr) +
			sizeof(struct nvmf_disc_rsp_page_entry) * *numrec;

		/* allocate discovery log pages based on page_hdr->numrec */
		log = calloc(1, log_size);
		if (!log) {
			perror("could not alloc memory for discovery log page");
			error = -ENOMEM;
			goto out_close;
		}

		/*
		 * issue new get_log_page w/numdl+numdh set to get all records,
		 * up to MAX_DISC_LOGS.
		 */
		error = nvme_discovery_log(fd, log, log_size);
		if (error) {
			error = DISC_GET_LOG;
			goto out_free_log;
		}

		/*
		 * The above call to nvme_discovery_log() might result
		 * in several calls (with different offsets), so we need
		 * to fetch the header again to have the most up-to-date
		 * value for the generation counter
		 */
		genctr = le64_to_cpu(log->genctr);
		error = nvme_discovery_log(fd, log, hdr_size);
		if (error) {
			error = DISC_GET_LOG;
			goto out_free_log;
		}
	} while (genctr != le64_to_cpu(log->genctr) &&
		 ++retries < max_retries);

	/*
	 * If genctr is still different with the one in the log entry, it
	 * means the retires have been exhausted to max_retries.  Then it
	 * should be retried by the caller or the user.
	 */
	if (genctr != le64_to_cpu(log->genctr)) {
		error = DISC_RETRY_EXHAUSTED;
		goto out_free_log;
	}

	if (*numrec != le64_to_cpu(log->numrec)) {
		error = DISC_NOT_EQUAL;
		goto out_free_log;
	}

	/* needs to be freed by the caller */
	*logp = log;
	error = DISC_OK;
	goto out_close;

out_free_log:
	free(log);
out_close:
	close(fd);
out:
	*status = nvme_status_to_errno(error, true);
	return error;
}

static int space_strip_len(int max, const char *str)
{
	int i;

	for (i = max - 1; i >= 0; i--)
		if (str[i] != '\0' && str[i] != ' ')
			break;

	return i + 1;
}

static void print_discovery_log(struct nvmf_disc_rsp_page_hdr *log,
                                int numrec, int instance)
{
	int i;

	printf("\n");

	if (cfg.persistent)
		printf("Persistent device: nvme%d\n", instance);

	printf("Discovery Log Number of Records %d, "
	       "Generation counter %"PRIu64"\n",
		numrec, le64_to_cpu(log->genctr));

	for (i = 0; i < numrec; i++) {
		struct nvmf_disc_rsp_page_entry *e = &log->entries[i];

		printf("=====Discovery Log Entry %d======\n", i);
		printf("trtype:  %s\n", trtype_str(e->trtype));
		printf("adrfam:  %s\n", adrfam_str(e->adrfam));
		printf("subtype: %s\n", subtype_str(e->subtype));
		printf("treq:    %s\n", treq_str(e->treq));
		printf("portid:  %d\n", e->portid);
		printf("trsvcid: %.*s\n",
		       space_strip_len(NVMF_TRSVCID_SIZE, e->trsvcid),
		       e->trsvcid);
		printf("subnqn:  %s\n", e->subnqn);
		printf("traddr:  %.*s\n",
		       space_strip_len(NVMF_TRADDR_SIZE, e->traddr),
		       e->traddr);

		switch (e->trtype) {
		case NVMF_TRTYPE_RDMA:
			printf("rdma_prtype: %s\n",
				prtype_str(e->tsas.rdma.prtype));
			printf("rdma_qptype: %s\n",
				qptype_str(e->tsas.rdma.qptype));
			printf("rdma_cms:    %s\n",
				cms_str(e->tsas.rdma.cms));
			printf("rdma_pkey: 0x%04x\n",
				e->tsas.rdma.pkey);
			break;
		case NVMF_TRTYPE_TCP:
			printf("sectype: %s\n",
				sectype_str(e->tsas.tcp.sectype));
			break;
		}
	}
}

<<<<<<< HEAD
static void json_discovery_log(struct nvmf_disc_rsp_page_hdr *log,
                               int numrec, int instance)
=======
static void json_discovery_log(struct nvmf_disc_rsp_page_hdr *log, int numrec)
>>>>>>> fb4e42fc
{
	struct json_object *root;
	struct json_array *entries;
	int i;
<<<<<<< HEAD
	char   dev_name[STRLEN("nvme") + DECIMAL_STR_MAX(int)];

	snprintf(dev_name, sizeof(dev_name), "nvme%d", instance);

	root = json_create_object();
	entries = json_create_array();
	json_object_add_value_string(root, "device", dev_name);
=======

	root = json_create_object();
	entries = json_create_array();
>>>>>>> fb4e42fc
	json_object_add_value_uint(root, "genctr", le64_to_cpu(log->genctr));
	json_object_add_value_array(root, "records", entries);

	for (i = 0; i < numrec; i++) {
		struct nvmf_disc_rsp_page_entry *e = &log->entries[i];
		struct json_object *entry = json_create_object();

		json_object_add_value_string(entry, "trtype",
					     trtype_str(e->trtype));
		json_object_add_value_string(entry, "adrfam",
					     adrfam_str(e->adrfam));
		json_object_add_value_string(entry, "subtype",
					     subtype_str(e->subtype));
		json_object_add_value_string(entry,"treq",
					     treq_str(e->treq));
		json_object_add_value_uint(entry, "portid", e->portid);
		json_object_add_value_string(entry, "trsvcid",
					     e->trsvcid);
		json_object_add_value_string(entry, "subnqn", e->subnqn);
		json_object_add_value_string(entry, "traddr", e->traddr);

		switch (e->trtype) {
		case NVMF_TRTYPE_RDMA:
			json_object_add_value_string(entry, "rdma_prtype",
				prtype_str(e->tsas.rdma.prtype));
			json_object_add_value_string(entry, "rdma_qptype",
				qptype_str(e->tsas.rdma.qptype));
			json_object_add_value_string(entry, "rdma_cms",
				cms_str(e->tsas.rdma.cms));
			json_object_add_value_uint(entry, "rdma_pkey",
				e->tsas.rdma.pkey);
			break;
		case NVMF_TRTYPE_TCP:
			json_object_add_value_string(entry, "sectype",
				sectype_str(e->tsas.tcp.sectype));
			break;
		}
		json_array_add_value_object(entries, entry);
	}
	json_print_object(root, NULL);
	printf("\n");
	json_free_object(root);
}

static void save_discovery_log(struct nvmf_disc_rsp_page_hdr *log, int numrec)
{
	int fd;
	int len, ret;

	fd = open(cfg.raw, O_CREAT|O_RDWR|O_TRUNC, S_IRUSR|S_IWUSR);
	if (fd < 0) {
		fprintf(stderr, "failed to open %s: %s\n",
			cfg.raw, strerror(errno));
		return;
	}

	len = sizeof(struct nvmf_disc_rsp_page_hdr) +
			numrec * sizeof(struct nvmf_disc_rsp_page_entry);
	ret = write(fd, log, len);
	if (ret < 0)
		fprintf(stderr, "failed to write to %s: %s\n",
			cfg.raw, strerror(errno));
	else
		printf("Discovery log is saved to %s\n", cfg.raw);

	close(fd);
}

static char *hostnqn_read_file(void)
{
	FILE *f;
	char hostnqn[NVMF_NQN_SIZE];
	char *ret = NULL;

	f = fopen(PATH_NVMF_HOSTNQN, "r");
	if (f == NULL)
		return false;

	if (fgets(hostnqn, sizeof(hostnqn), f) == NULL ||
	    !strlen(hostnqn))
		goto out;

	ret = strndup(hostnqn, strcspn(hostnqn, "\n"));

out:
	fclose(f);
	return ret;
}

static char *hostnqn_generate_systemd(void)
{
#ifdef HAVE_SYSTEMD
	sd_id128_t id;
	char *ret;

	if (sd_id128_get_machine_app_specific(NVME_HOSTNQN_ID, &id) < 0)
		return NULL;

	if (asprintf(&ret, "nqn.2014-08.org.nvmexpress:uuid:" SD_ID128_FORMAT_STR "\n", SD_ID128_FORMAT_VAL(id)) == -1)
		ret = NULL;

	return ret;
#else
	return NULL;
#endif
}

/* returns an allocated string or NULL */
char *hostnqn_read(void)
{
	char *ret;

	ret = hostnqn_read_file();
	if (ret)
		return ret;

	ret = hostnqn_generate_systemd();
	if (ret)
		return ret;

	return NULL;
}

static int nvmf_hostnqn_file(void)
{
	cfg.hostnqn = hostnqn_read();

	return cfg.hostnqn != NULL;
}

static int nvmf_hostid_file(void)
{
	FILE *f;
	char hostid[NVMF_HOSTID_SIZE + 1];
	int ret = false;

	f = fopen(PATH_NVMF_HOSTID, "r");
	if (f == NULL)
		return false;

	if (fgets(hostid, sizeof(hostid), f) == NULL)
		goto out;

	cfg.hostid = strdup(hostid);
	if (!cfg.hostid)
		goto out;

	ret = true;
out:
	fclose(f);
	return ret;
}

static int
add_bool_argument(char **argstr, int *max_len, char *arg_str, bool arg)
{
	int len;

	if (arg) {
		len = snprintf(*argstr, *max_len, ",%s", arg_str);
		if (len < 0)
			return -EINVAL;
		*argstr += len;
		*max_len -= len;
	}

	return 0;
}

static int
add_int_argument(char **argstr, int *max_len, char *arg_str, int arg,
		 bool allow_zero)
{
	int len;

	if ((arg && !allow_zero) || (arg != -1 && allow_zero)) {
		len = snprintf(*argstr, *max_len, ",%s=%d", arg_str, arg);
		if (len < 0)
			return -EINVAL;
		*argstr += len;
		*max_len -= len;
	}

	return 0;
}

static int
add_argument(char **argstr, int *max_len, char *arg_str, char *arg)
{
	int len;

	if (arg && strcmp(arg, "none")) {
		len = snprintf(*argstr, *max_len, ",%s=%s", arg_str, arg);
		if (len < 0)
			return -EINVAL;
		*argstr += len;
		*max_len -= len;
	}

	return 0;
}

static int build_options(char *argstr, int max_len, bool discover)
{
	int len;

	if (!cfg.transport) {
		fprintf(stderr, "need a transport (-t) argument\n");
		return -EINVAL;
	}

	if (strncmp(cfg.transport, "loop", 4)) {
		if (!cfg.traddr) {
			fprintf(stderr, "need a address (-a) argument\n");
			return -EINVAL;
		}
	}

	/* always specify nqn as first arg - this will init the string */
	len = snprintf(argstr, max_len, "nqn=%s", cfg.nqn);
	if (len < 0)
		return -EINVAL;
	argstr += len;
	max_len -= len;

	if (add_argument(&argstr, &max_len, "transport", cfg.transport) ||
	    add_argument(&argstr, &max_len, "traddr", cfg.traddr) ||
	    add_argument(&argstr, &max_len, "host_traddr", cfg.host_traddr) ||
	    add_argument(&argstr, &max_len, "trsvcid", cfg.trsvcid) ||
	    ((cfg.hostnqn || nvmf_hostnqn_file()) &&
		    add_argument(&argstr, &max_len, "hostnqn", cfg.hostnqn)) ||
	    ((cfg.hostid || nvmf_hostid_file()) &&
		    add_argument(&argstr, &max_len, "hostid", cfg.hostid)) ||
	    (!discover &&
	      add_int_argument(&argstr, &max_len, "nr_io_queues",
				cfg.nr_io_queues, false)) ||
	    add_int_argument(&argstr, &max_len, "nr_write_queues",
				cfg.nr_write_queues, false) ||
	    add_int_argument(&argstr, &max_len, "nr_poll_queues",
				cfg.nr_poll_queues, false) ||
	    (!discover &&
	      add_int_argument(&argstr, &max_len, "queue_size",
				cfg.queue_size, false)) ||
	    add_int_argument(&argstr, &max_len, "keep_alive_tmo",
				cfg.keep_alive_tmo, false) ||
	    add_int_argument(&argstr, &max_len, "reconnect_delay",
				cfg.reconnect_delay, false) ||
	    (strncmp(cfg.transport, "loop", 4) &&
	     add_int_argument(&argstr, &max_len, "ctrl_loss_tmo",
				cfg.ctrl_loss_tmo, true)) ||
	    add_int_argument(&argstr, &max_len, "tos",
				cfg.tos, true) ||
	    add_bool_argument(&argstr, &max_len, "duplicate_connect",
				cfg.duplicate_connect) ||
	    add_bool_argument(&argstr, &max_len, "disable_sqflow",
				cfg.disable_sqflow) ||
	    add_bool_argument(&argstr, &max_len, "hdr_digest", cfg.hdr_digest) ||
	    add_bool_argument(&argstr, &max_len, "data_digest", cfg.data_digest))
		return -EINVAL;

	return 0;
}

static void discovery_trsvcid(struct config *cfg)
{
	if (!strcmp(cfg->transport, "tcp")) {
		/* Default port for NVMe/TCP discovery controllers */
		cfg->trsvcid = __stringify(NVME_DISC_IP_PORT);
	} else if (!strcmp(cfg->transport, "rdma")) {
		/* Default port for NVMe/RDMA controllers */
		cfg->trsvcid = __stringify(NVME_RDMA_IP_PORT);
	}
}

static bool traddr_is_hostname(struct config *cfg)
{
	char addrstr[NVMF_TRADDR_SIZE];

	if (!cfg->traddr || !cfg->transport)
		return false;
	if (strcmp(cfg->transport, "tcp") && strcmp(cfg->transport, "rdma"))
		return false;
	if (inet_pton(AF_INET, cfg->traddr, addrstr) > 0 ||
	    inet_pton(AF_INET6, cfg->traddr, addrstr) > 0)
		return false;
	return true;
}

static int hostname2traddr(struct config *cfg)
{
	struct addrinfo *host_info, hints = {.ai_family = AF_UNSPEC};
	char addrstr[NVMF_TRADDR_SIZE];
	const char *p;
	int ret;

	ret = getaddrinfo(cfg->traddr, NULL, &hints, &host_info);
	if (ret) {
		fprintf(stderr, "failed to resolve host %s info\n", cfg->traddr);
		return ret;
	}

	switch (host_info->ai_family) {
	case AF_INET:
		p = inet_ntop(host_info->ai_family,
			&(((struct sockaddr_in *)host_info->ai_addr)->sin_addr),
			addrstr, NVMF_TRADDR_SIZE);
		break;
	case AF_INET6:
		p = inet_ntop(host_info->ai_family,
			&(((struct sockaddr_in6 *)host_info->ai_addr)->sin6_addr),
			addrstr, NVMF_TRADDR_SIZE);
		break;
	default:
		fprintf(stderr, "unrecognized address family (%d) %s\n",
			host_info->ai_family, cfg->traddr);
		ret = -EINVAL;
		goto free_addrinfo;
	}

	if (!p) {
		fprintf(stderr, "failed to get traddr for %s\n", cfg->traddr);
		ret = -errno;
		goto free_addrinfo;
	}
	cfg->traddr = strdup(addrstr);

free_addrinfo:
	freeaddrinfo(host_info);
	return ret;
}

static int connect_ctrl(struct nvmf_disc_rsp_page_entry *e)
{
	char argstr[BUF_SIZE], *p;
	const char *transport;
	bool discover, disable_sqflow = true;
	int len, ret;

retry:
	p = argstr;
	discover = false;

	switch (e->subtype) {
	case NVME_NQN_DISC:
		discover = true;
	case NVME_NQN_NVME:
		break;
	default:
		fprintf(stderr, "skipping unsupported subtype %d\n",
			 e->subtype);
		return -EINVAL;
	}

	len = sprintf(p, "nqn=%s", e->subnqn);
	if (len < 0)
		return -EINVAL;
	p += len;

	if (cfg.hostnqn && strcmp(cfg.hostnqn, "none")) {
		len = sprintf(p, ",hostnqn=%s", cfg.hostnqn);
		if (len < 0)
			return -EINVAL;
		p += len;
	}

	if (cfg.hostid && strcmp(cfg.hostid, "none")) {
		len = sprintf(p, ",hostid=%s", cfg.hostid);
		if (len < 0)
			return -EINVAL;
		p += len;
	}

	if (cfg.queue_size && !discover) {
		len = sprintf(p, ",queue_size=%d", cfg.queue_size);
		if (len < 0)
			return -EINVAL;
		p += len;
	}

	if (cfg.nr_io_queues && !discover) {
		len = sprintf(p, ",nr_io_queues=%d", cfg.nr_io_queues);
		if (len < 0)
			return -EINVAL;
		p += len;
	}

	if (cfg.nr_write_queues) {
		len = sprintf(p, ",nr_write_queues=%d", cfg.nr_write_queues);
		if (len < 0)
			return -EINVAL;
		p += len;
	}

	if (cfg.nr_poll_queues) {
		len = sprintf(p, ",nr_poll_queues=%d", cfg.nr_poll_queues);
		if (len < 0)
			return -EINVAL;
		p += len;
	}

	if (cfg.host_traddr && strcmp(cfg.host_traddr, "none")) {
		len = sprintf(p, ",host_traddr=%s", cfg.host_traddr);
		if (len < 0)
			return -EINVAL;
		p+= len;
	}

	if (cfg.reconnect_delay) {
		len = sprintf(p, ",reconnect_delay=%d", cfg.reconnect_delay);
		if (len < 0)
			return -EINVAL;
		p += len;
	}

	if ((e->trtype != NVMF_TRTYPE_LOOP) && (cfg.ctrl_loss_tmo >= -1)) {
		len = sprintf(p, ",ctrl_loss_tmo=%d", cfg.ctrl_loss_tmo);
		if (len < 0)
			return -EINVAL;
		p += len;
	}

	if (cfg.tos != -1) {
		len = sprintf(p, ",tos=%d", cfg.tos);
		if (len < 0)
			return -EINVAL;
		p += len;
	}

	if (cfg.keep_alive_tmo) {
		len = sprintf(p, ",keep_alive_tmo=%d", cfg.keep_alive_tmo);
		if (len < 0)
			return -EINVAL;
		p += len;
	}

	transport = trtype_str(e->trtype);
	if (!strcmp(transport, "unrecognized")) {
		fprintf(stderr, "skipping unsupported transport %d\n",
				 e->trtype);
		return -EINVAL;
	}

	len = sprintf(p, ",transport=%s", transport);
	if (len < 0)
		return -EINVAL;
	p += len;

	if (cfg.hdr_digest) {
		len = sprintf(p, ",hdr_digest");
		if (len < 0)
			return -EINVAL;
		p += len;
	}

	if (cfg.data_digest) {
		len = sprintf(p, ",data_digest");
		if (len < 0)
			return -EINVAL;
		p += len;
	}

	switch (e->trtype) {
	case NVMF_TRTYPE_RDMA:
	case NVMF_TRTYPE_TCP:
		switch (e->adrfam) {
		case NVMF_ADDR_FAMILY_IP4:
		case NVMF_ADDR_FAMILY_IP6:
			/* FALLTHRU */
			len = sprintf(p, ",traddr=%.*s",
				      space_strip_len(NVMF_TRADDR_SIZE, e->traddr),
				      e->traddr);
			if (len < 0)
				return -EINVAL;
			p += len;

			len = sprintf(p, ",trsvcid=%.*s",
				      space_strip_len(NVMF_TRSVCID_SIZE, e->trsvcid),
				      e->trsvcid);
			if (len < 0)
				return -EINVAL;
			p += len;
			break;
		default:
			fprintf(stderr, "skipping unsupported adrfam\n");
			return -EINVAL;
		}
		break;
	case NVMF_TRTYPE_FC:
		switch (e->adrfam) {
		case NVMF_ADDR_FAMILY_FC:
			len = sprintf(p, ",traddr=%.*s",
				      space_strip_len(NVMF_TRADDR_SIZE, e->traddr),
				      e->traddr);
			if (len < 0)
				return -EINVAL;
			p += len;
			break;
		default:
			fprintf(stderr, "skipping unsupported adrfam\n");
			return -EINVAL;
		}
		break;
	}

	if (e->treq & NVMF_TREQ_DISABLE_SQFLOW && disable_sqflow) {
		len = sprintf(p, ",disable_sqflow");
		if (len < 0)
			return -EINVAL;
		p += len;
	}

	if (discover) {
		enum nvme_print_flags flags;

		flags = validate_output_format(cfg.output_format);
		if (flags < 0)
			flags = NORMAL;
		ret = do_discover(argstr, true, flags);
	} else
		ret = add_ctrl(argstr);
	if (ret == -EINVAL && e->treq & NVMF_TREQ_DISABLE_SQFLOW) {
		/* disable_sqflow param might not be supported, try without it */
		disable_sqflow = false;
		goto retry;
	}
	return ret;
}

static bool cargs_match_found(struct nvmf_disc_rsp_page_entry *entry)
{
	struct connect_args cargs = {};
	struct connect_args *c = tracked_ctrls;

	cargs.traddr = strdup(entry->traddr);
	cargs.transport = strdup(trtype_str(entry->trtype));
	cargs.subsysnqn = strdup(entry->subnqn);
	cargs.trsvcid = strdup(entry->trsvcid);
	cargs.host_traddr = strdup(cfg.host_traddr ?: "\0");

	/* check if we have a match in the discovery recursion */
	while (c) {
		if (!strcmp(cargs.subsysnqn, c->subsysnqn) &&
		    !strcmp(cargs.transport, c->transport) &&
		    !strcmp(cargs.traddr, c->traddr) &&
		    !strcmp(cargs.trsvcid, c->trsvcid) &&
		    !strcmp(cargs.host_traddr, c->host_traddr))
			return true;
		c = c->next;
	}

	/* check if we have a matching existing controller */
	return find_ctrl_with_connectargs(&cargs) != NULL;
}

static bool should_connect(struct nvmf_disc_rsp_page_entry *entry)
{
	int len;

	if (cargs_match_found(entry))
		return false;

	if (!cfg.matching_only || !cfg.traddr)
		return true;

	len = space_strip_len(NVMF_TRADDR_SIZE, entry->traddr);
	return !strncmp(cfg.traddr, entry->traddr, len);
}

static int connect_ctrls(struct nvmf_disc_rsp_page_hdr *log, int numrec)
{
	int i;
	int instance;
	int ret = 0;

	for (i = 0; i < numrec; i++) {
		if (!should_connect(&log->entries[i]))
			continue;

		instance = connect_ctrl(&log->entries[i]);

		/* clean success */
		if (instance >= 0)
			continue;

		/* already connected print message	*/
		if (instance == -EALREADY) {
			const char *traddr = log->entries[i].traddr;

			if (!cfg.quiet)
				fprintf(stderr,
					"traddr=%.*s is already connected\n",
					space_strip_len(NVMF_TRADDR_SIZE,
							traddr),
					traddr);
			continue;
		}

		/*
		 * don't error out. The Discovery Log may contain
		 * devices that aren't necessarily connectable via
		 * the system/host transport port. Let those items
		 * fail and continue on to the next log element.
		 */
	}

	return ret;
}

static void nvmf_get_host_identifiers(int ctrl_instance)
{
	char *path;

	if (asprintf(&path, "%s/nvme%d", SYS_NVME, ctrl_instance) < 0)
		return;
	cfg.hostnqn = nvme_get_ctrl_attr(path, "hostnqn");
	cfg.hostid = nvme_get_ctrl_attr(path, "hostid");
}

static int do_discover(char *argstr, bool connect, enum nvme_print_flags flags)
{
	struct nvmf_disc_rsp_page_hdr *log = NULL;
	char   dev_name[STRLEN("/dev/nvme") + DECIMAL_STR_MAX(int)];
	int instance, numrec = 0, ret, err;
	int status = 0;

	if (cfg.device) {
		struct connect_args *cargs;

		cargs = extract_connect_args(argstr);
		if (!cargs)
			return -ENOMEM;

		/*
		 * if the cfg.device passed in matches the connect args
		 *    cfg.device is left as-is
		 * else if there exists a controller that matches the
		 *         connect args
		 *    cfg.device is the matching ctrl name
		 * else if no ctrl matches the connect args
		 *    cfg.device is set to null. This will attempt to
		 *    create a new ctrl.
		 * endif
		 */
		if (!ctrl_matches_connectargs(cfg.device, cargs))
			cfg.device = find_ctrl_with_connectargs(cargs);

		free_connect_args(cargs);
	}

	if (!cfg.device) {
		instance = add_ctrl(argstr);
	} else {
		instance = ctrl_instance(cfg.device);
		nvmf_get_host_identifiers(instance);
	}
	if (instance < 0)
		return instance;

	snprintf(dev_name, sizeof(dev_name), "/dev/nvme%d", instance);
	ret = nvmf_get_log_page_discovery(dev_name, &log, &numrec, &status);
	if (!cfg.device && !cfg.persistent) {
		err = remove_ctrl(instance);
		if (err)
			return err;
	}

	switch (ret) {
	case DISC_OK:
		if (connect)
			ret = connect_ctrls(log, numrec);
		else if (cfg.raw || flags == BINARY)
			save_discovery_log(log, numrec);
		else if (flags == JSON)
<<<<<<< HEAD
			json_discovery_log(log, numrec, instance);
=======
			json_discovery_log(log, numrec);
>>>>>>> fb4e42fc
		else
			print_discovery_log(log, numrec, instance);
		break;
	case DISC_GET_NUMRECS:
		fprintf(stderr,
			"Get number of discovery log entries failed.\n");
		ret = status;
		break;
	case DISC_GET_LOG:
		fprintf(stderr, "Get discovery log entries failed.\n");
		ret = status;
		break;
	case DISC_NO_LOG:
		fprintf(stdout, "No discovery log entries to fetch.\n");
		ret = DISC_OK;
		break;
	case DISC_RETRY_EXHAUSTED:
		fprintf(stdout, "Discovery retries exhausted.\n");
		ret = -EAGAIN;
		break;
	case DISC_NOT_EQUAL:
		fprintf(stderr,
		"Numrec values of last two get discovery log page not equal\n");
		ret = -EBADSLT;
		break;
	default:
		fprintf(stderr, "Get discovery log page failed: %d\n", ret);
		break;
	}

	return ret;
}

static int discover_from_conf_file(const char *desc, char *argstr,
		const struct argconfig_commandline_options *opts, bool connect)
{
	FILE *f;
	char line[256], *ptr, *args, **argv;
	int argc, err, ret = 0;

	f = fopen(PATH_NVMF_DISC, "r");
	if (f == NULL) {
		fprintf(stderr, "No discover params given and no %s\n",
			PATH_NVMF_DISC);
		return -EINVAL;
	}

	while (fgets(line, sizeof(line), f) != NULL) {
		enum nvme_print_flags flags;

		if (line[0] == '#' || line[0] == '\n')
			continue;

		args = strdup(line);
		if (!args) {
			fprintf(stderr, "failed to strdup args\n");
			ret = -ENOMEM;
			goto out;
		}

		argv = calloc(MAX_DISC_ARGS, BUF_SIZE);
		if (!argv) {
			perror("failed to allocate argv vector\n");
			free(args);
			ret = -ENOMEM;
			goto out;
		}

		argc = 0;
		argv[argc++] = "discover";
		while ((ptr = strsep(&args, " =\n")) != NULL)
			argv[argc++] = ptr;

		err = argconfig_parse(argc, argv, desc, opts);
		if (err)
			goto free_and_continue;

		err = flags = validate_output_format(cfg.output_format);
		if (err < 0)
			goto free_and_continue;
		if (cfg.persistent && !cfg.keep_alive_tmo)
			cfg.keep_alive_tmo = NVMF_DEF_DISC_TMO;

		if (traddr_is_hostname(&cfg)) {
			ret = hostname2traddr(&cfg);
			if (ret)
				goto out;
		}

		if (!cfg.trsvcid)
			discovery_trsvcid(&cfg);

		err = build_options(argstr, BUF_SIZE, true);
		if (err) {
			ret = err;
			goto free_and_continue;
		}

		err = do_discover(argstr, connect, flags);
		if (err)
			ret = err;

free_and_continue:
		free(args);
		free(argv);
	}

out:
	fclose(f);
	return ret;
}

int fabrics_discover(const char *desc, int argc, char **argv, bool connect)
{
	char argstr[BUF_SIZE];
	int ret;
	enum nvme_print_flags flags;

	OPT_ARGS(opts) = {
		OPT_LIST("transport",      't', &cfg.transport,       "transport type"),
		OPT_LIST("traddr",         'a', &cfg.traddr,          "transport address"),
		OPT_LIST("trsvcid",        's', &cfg.trsvcid,         "transport service id (e.g. IP port)"),
		OPT_LIST("host-traddr",    'w', &cfg.host_traddr,     "host traddr (e.g. FC WWN's)"),
		OPT_LIST("hostnqn",        'q', &cfg.hostnqn,         "user-defined hostnqn (if default not used)"),
		OPT_LIST("hostid",         'I', &cfg.hostid,          "user-defined hostid (if default not used)"),
		OPT_LIST("raw",            'r', &cfg.raw,             "raw output file"),
		OPT_LIST("device",         'd', &cfg.device,          "use existing discovery controller device"),
		OPT_INT("keep-alive-tmo",  'k', &cfg.keep_alive_tmo,  "keep alive timeout period in seconds"),
		OPT_INT("reconnect-delay", 'c', &cfg.reconnect_delay, "reconnect timeout period in seconds"),
		OPT_INT("ctrl-loss-tmo",   'l', &cfg.ctrl_loss_tmo,   "controller loss timeout period in seconds"),
		OPT_INT("tos",             'T', &cfg.tos,             "type of service"),
		OPT_FLAG("hdr_digest",     'g', &cfg.hdr_digest,      "enable transport protocol header digest (TCP transport)"),
		OPT_FLAG("data_digest",    'G', &cfg.data_digest,     "enable transport protocol data digest (TCP transport)"),
		OPT_INT("nr-io-queues",    'i', &cfg.nr_io_queues,    "number of io queues to use (default is core count)"),
		OPT_INT("nr-write-queues", 'W', &cfg.nr_write_queues, "number of write queues to use (default 0)"),
		OPT_INT("nr-poll-queues",  'P', &cfg.nr_poll_queues,  "number of poll queues to use (default 0)"),
		OPT_INT("queue-size",      'Q', &cfg.queue_size,      "number of io queue elements to use (default 128)"),
		OPT_FLAG("persistent",     'p', &cfg.persistent,      "persistent discovery connection"),
		OPT_FLAG("quiet",          'S', &cfg.quiet,           "suppress already connected errors"),
		OPT_FLAG("matching",       'm', &cfg.matching_only,   "connect only records matching the traddr"),
		OPT_FMT("output-format",   'o', &cfg.output_format,   output_format),
		OPT_END()
	};

	cfg.tos = -1;
	ret = argconfig_parse(argc, argv, desc, opts);
	if (ret)
		goto out;

	ret = flags = validate_output_format(cfg.output_format);
	if (ret < 0)
		goto out;
	if (cfg.device && !strcmp(cfg.device, "none"))
		cfg.device = NULL;

	cfg.nqn = NVME_DISC_SUBSYS_NAME;

	if (!cfg.transport && !cfg.traddr) {
		ret = discover_from_conf_file(desc, argstr, opts, connect);
	} else {
		if (cfg.persistent && !cfg.keep_alive_tmo)
			cfg.keep_alive_tmo = NVMF_DEF_DISC_TMO;

		if (traddr_is_hostname(&cfg)) {
			ret = hostname2traddr(&cfg);
			if (ret)
				goto out;
		}

		if (!cfg.trsvcid)
			discovery_trsvcid(&cfg);

		ret = build_options(argstr, BUF_SIZE, true);
		if (ret)
			goto out;

		ret = do_discover(argstr, connect, flags);
	}

out:
	return nvme_status_to_errno(ret, true);
}

int fabrics_connect(const char *desc, int argc, char **argv)
{
	char argstr[BUF_SIZE];
	int instance, ret;

	OPT_ARGS(opts) = {
		OPT_LIST("transport",         't', &cfg.transport,         "transport type"),
		OPT_LIST("nqn",               'n', &cfg.nqn,               "nqn name"),
		OPT_LIST("traddr",            'a', &cfg.traddr,            "transport address"),
		OPT_LIST("trsvcid",           's', &cfg.trsvcid,           "transport service id (e.g. IP port)"),
		OPT_LIST("host-traddr",       'w', &cfg.host_traddr,       "host traddr (e.g. FC WWN's)"),
		OPT_LIST("hostnqn",           'q', &cfg.hostnqn,           "user-defined hostnqn"),
		OPT_LIST("hostid",            'I', &cfg.hostid,            "user-defined hostid (if default not used)"),
		OPT_INT("nr-io-queues",       'i', &cfg.nr_io_queues,      "number of io queues to use (default is core count)"),
		OPT_INT("nr-write-queues",    'W', &cfg.nr_write_queues,   "number of write queues to use (default 0)"),
		OPT_INT("nr-poll-queues",     'P', &cfg.nr_poll_queues,    "number of poll queues to use (default 0)"),
		OPT_INT("queue-size",         'Q', &cfg.queue_size,        "number of io queue elements to use (default 128)"),
		OPT_INT("keep-alive-tmo",     'k', &cfg.keep_alive_tmo,    "keep alive timeout period in seconds"),
		OPT_INT("reconnect-delay",    'c', &cfg.reconnect_delay,   "reconnect timeout period in seconds"),
		OPT_INT("ctrl-loss-tmo",      'l', &cfg.ctrl_loss_tmo,     "controller loss timeout period in seconds"),
		OPT_INT("tos",                'T', &cfg.tos,               "type of service"),
		OPT_FLAG("duplicate-connect", 'D', &cfg.duplicate_connect, "allow duplicate connections between same transport host and subsystem port"),
		OPT_FLAG("disable-sqflow",    'd', &cfg.disable_sqflow,    "disable controller sq flow control (default false)"),
		OPT_FLAG("hdr-digest",        'g', &cfg.hdr_digest,        "enable transport protocol header digest (TCP transport)"),
		OPT_FLAG("data-digest",       'G', &cfg.data_digest,       "enable transport protocol data digest (TCP transport)"),
		OPT_END()
	};

	cfg.tos = -1;
	ret = argconfig_parse(argc, argv, desc, opts);
	if (ret)
		goto out;

	if (traddr_is_hostname(&cfg)) {
		ret = hostname2traddr(&cfg);
		if (ret)
			goto out;
	}

	ret = build_options(argstr, BUF_SIZE, false);
	if (ret)
		goto out;

	if (!cfg.nqn) {
		fprintf(stderr, "need a -n argument\n");
		ret = -EINVAL;
		goto out;
	}

	instance = add_ctrl(argstr);
	if (instance < 0)
		ret = instance;

out:
	return nvme_status_to_errno(ret, true);
}

static int scan_sys_nvme_filter(const struct dirent *d)
{
	if (!strcmp(d->d_name, "."))
		return 0;
	if (!strcmp(d->d_name, ".."))
		return 0;
	return 1;
}

/*
 * Returns 1 if disconnect occurred, 0 otherwise.
 */
static int disconnect_subsys(char *nqn, char *ctrl)
{
	char *sysfs_nqn_path = NULL, *sysfs_del_path = NULL;
	char subsysnqn[NVMF_NQN_SIZE] = {};
	int fd, ret = 0;

	if (asprintf(&sysfs_nqn_path, "%s/%s/subsysnqn", SYS_NVME, ctrl) < 0)
		goto free;
	if (asprintf(&sysfs_del_path, "%s/%s/delete_controller", SYS_NVME, ctrl) < 0)
		goto free;

	fd = open(sysfs_nqn_path, O_RDONLY);
	if (fd < 0) {
		fprintf(stderr, "Failed to open %s: %s\n",
				sysfs_nqn_path, strerror(errno));
		goto free;
	}

	if (read(fd, subsysnqn, NVMF_NQN_SIZE) < 0)
		goto close;

	subsysnqn[strcspn(subsysnqn, "\n")] = '\0';
	if (strcmp(subsysnqn, nqn))
		goto close;

	if (!remove_ctrl_by_path(sysfs_del_path))
		ret = 1;
 close:
	close(fd);
 free:
	free(sysfs_del_path);
	free(sysfs_nqn_path);
	return ret;
}

/*
 * Returns the number of controllers successfully disconnected.
 */
static int disconnect_by_nqn(char *nqn)
{
	struct dirent **devices = NULL;
	int i, n, ret = 0;

	if (strlen(nqn) > NVMF_NQN_SIZE)
		return -EINVAL;

	n = scandir(SYS_NVME, &devices, scan_sys_nvme_filter, alphasort);
	if (n < 0)
		return n;

	for (i = 0; i < n; i++)
		ret += disconnect_subsys(nqn, devices[i]->d_name);

	for (i = 0; i < n; i++)
		free(devices[i]);
	free(devices);

	return ret;
}

static int disconnect_by_device(char *device)
{
	int instance;

	instance = ctrl_instance(device);
	if (instance < 0)
		return instance;
	return remove_ctrl(instance);
}

int fabrics_disconnect(const char *desc, int argc, char **argv)
{
	const char *nqn = "nqn name";
	const char *device = "nvme device";
	int ret;

	OPT_ARGS(opts) = {
		OPT_LIST("nqn",    'n', &cfg.nqn,    nqn),
		OPT_LIST("device", 'd', &cfg.device, device),
		OPT_END()
	};

	ret = argconfig_parse(argc, argv, desc, opts);
	if (ret)
		goto out;

	if (!cfg.nqn && !cfg.device) {
		fprintf(stderr, "need a -n or -d argument\n");
		ret = -EINVAL;
		goto out;
	}

	if (cfg.nqn) {
		ret = disconnect_by_nqn(cfg.nqn);
		if (ret < 0)
			fprintf(stderr, "Failed to disconnect by NQN: %s\n",
				cfg.nqn);
		else {
			printf("NQN:%s disconnected %d controller(s)\n", cfg.nqn, ret);
			ret = 0;
		}
	}

	if (cfg.device) {
		ret = disconnect_by_device(cfg.device);
		if (ret)
			fprintf(stderr,
				"Failed to disconnect by device name: %s\n",
				cfg.device);
	}

out:
	return nvme_status_to_errno(ret, true);
}

int fabrics_disconnect_all(const char *desc, int argc, char **argv)
{
	struct nvme_topology t = { };
	int i, j, err;

	OPT_ARGS(opts) = {
		OPT_END()
	};

	err = argconfig_parse(argc, argv, desc, opts);
	if (err)
		goto out;

	err = scan_subsystems(&t, NULL, 0, NULL);
	if (err) {
		fprintf(stderr, "Failed to scan namespaces\n");
		goto out;
	}

	for (i = 0; i < t.nr_subsystems; i++) {
		struct nvme_subsystem *s = &t.subsystems[i];

		for (j = 0; j < s->nr_ctrls; j++) {
			struct nvme_ctrl *c = &s->ctrls[j];

			if (!c->transport || !strcmp(c->transport, "pcie"))
				continue;
			err = disconnect_by_device(c->name);
			if (err)
				goto free;
		}
	}
free:
	free_topology(&t);
out:
	return nvme_status_to_errno(err, true);
}<|MERGE_RESOLUTION|>--- conflicted
+++ resolved
@@ -97,11 +97,7 @@
 	bool matching_only;
 	char *output_format;
 } cfg = {
-<<<<<<< HEAD
-	.ctrl_loss_tmo = -1,
-=======
 	.ctrl_loss_tmo = NVMF_DEF_CTRL_LOSS_TMO,
->>>>>>> fb4e42fc
 	.output_format = "normal",
 };
 
@@ -720,17 +716,12 @@
 	}
 }
 
-<<<<<<< HEAD
 static void json_discovery_log(struct nvmf_disc_rsp_page_hdr *log,
                                int numrec, int instance)
-=======
-static void json_discovery_log(struct nvmf_disc_rsp_page_hdr *log, int numrec)
->>>>>>> fb4e42fc
 {
 	struct json_object *root;
 	struct json_array *entries;
 	int i;
-<<<<<<< HEAD
 	char   dev_name[STRLEN("nvme") + DECIMAL_STR_MAX(int)];
 
 	snprintf(dev_name, sizeof(dev_name), "nvme%d", instance);
@@ -738,11 +729,6 @@
 	root = json_create_object();
 	entries = json_create_array();
 	json_object_add_value_string(root, "device", dev_name);
-=======
-
-	root = json_create_object();
-	entries = json_create_array();
->>>>>>> fb4e42fc
 	json_object_add_value_uint(root, "genctr", le64_to_cpu(log->genctr));
 	json_object_add_value_array(root, "records", entries);
 
@@ -1416,11 +1402,7 @@
 		else if (cfg.raw || flags == BINARY)
 			save_discovery_log(log, numrec);
 		else if (flags == JSON)
-<<<<<<< HEAD
 			json_discovery_log(log, numrec, instance);
-=======
-			json_discovery_log(log, numrec);
->>>>>>> fb4e42fc
 		else
 			print_discovery_log(log, numrec, instance);
 		break;
