--- conflicted
+++ resolved
@@ -90,13 +90,10 @@
 	plugins/dera/dera-nvme.o 		\
 	plugins/scaleflux/sfx-nvme.o		\
 	plugins/transcend/transcend-nvme.o	\
-<<<<<<< HEAD
 	plugins/zns/zns.o	        		\
+	plugins/zns/zns.o			\
+	plugins/nvidia/nvidia-nvme.o        \
 	plugins/ymtc/ymtc-nvme.o
-=======
-	plugins/zns/zns.o			\
-	plugins/nvidia/nvidia-nvme.o
->>>>>>> 755b9060
 
 nvme: nvme.c nvme.h $(OBJS) $(PLUGIN_OBJS) $(UTIL_OBJS) NVME-VERSION-FILE
 	$(QUIET_CC)$(CC) $(CPPFLAGS) $(CFLAGS) $(INC) $< -o $(NVME) $(OBJS) $(PLUGIN_OBJS) $(UTIL_OBJS) $(LDFLAGS)
